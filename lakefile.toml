--- conflicted
+++ resolved
@@ -9,11 +9,7 @@
 [[require]]
 name = "batteries"
 git = "https://github.com/leanprover-community/batteries"
-<<<<<<< HEAD
-rev = "modsys"
-=======
 rev = "v4.25.0-rc2"
->>>>>>> adf44ab2
 
 [[lean_lib]]
 name = "Aesop"
