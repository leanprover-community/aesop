name = "aesop"
defaultTargets = ["Aesop"]
testDriver = "AesopTest"
precompileModules = false # We would like to turn this on, but it breaks the Mathlib cache.
platformIndependent = true

leanOptions = {experimental.module = true}

[[require]]
name = "batteries"
git = "https://github.com/leanprover-community/batteries"
<<<<<<< HEAD
rev = "nightly-testing"
=======
rev = "v4.26.0-rc1"
>>>>>>> 17acf374

[[lean_lib]]
name = "Aesop"

[[lean_lib]]
name = "AesopTest"
globs = ["AesopTest.+"]
leanOptions = {linter.unusedVariables = false}<|MERGE_RESOLUTION|>--- conflicted
+++ resolved
@@ -9,11 +9,7 @@
 [[require]]
 name = "batteries"
 git = "https://github.com/leanprover-community/batteries"
-<<<<<<< HEAD
-rev = "nightly-testing"
-=======
 rev = "v4.26.0-rc1"
->>>>>>> 17acf374
 
 [[lean_lib]]
 name = "Aesop"
