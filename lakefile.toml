name = "aesop"
defaultTargets = ["Aesop"]
testDriver = "AesopTest"
precompileModules = false # We would like to turn this on, but it breaks the Mathlib cache.
platformIndependent = true

[[require]]
name = "batteries"
git = "https://github.com/leanprover-community/batteries"
<<<<<<< HEAD
rev = "nightly-testing"
=======
rev = "v4.24.0"
>>>>>>> 725ac8cd

[[lean_lib]]
name = "Aesop"

[[lean_lib]]
name = "AesopTest"
globs = ["AesopTest.+"]
leanOptions = {linter.unusedVariables = false}<|MERGE_RESOLUTION|>--- conflicted
+++ resolved
@@ -7,11 +7,7 @@
 [[require]]
 name = "batteries"
 git = "https://github.com/leanprover-community/batteries"
-<<<<<<< HEAD
-rev = "nightly-testing"
-=======
 rev = "v4.24.0"
->>>>>>> 725ac8cd
 
 [[lean_lib]]
 name = "Aesop"
