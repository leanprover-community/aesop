name = "aesop"
defaultTargets = ["Aesop"]
testDriver = "AesopTest"
precompileModules = false # We would like to turn this on, but it breaks the Mathlib cache.
platformIndependent = true

[[require]]
name = "batteries"
git = "https://github.com/leanprover-community/batteries"
<<<<<<< HEAD
rev = "nightly-testing"
=======
rev = "v4.18.0-rc1"
>>>>>>> ec060e0e

[[lean_lib]]
name = "Aesop"

[[lean_lib]]
name = "AesopTest"
globs = ["AesopTest.+"]
leanOptions = {linter.unusedVariables = false}<|MERGE_RESOLUTION|>--- conflicted
+++ resolved
@@ -7,11 +7,7 @@
 [[require]]
 name = "batteries"
 git = "https://github.com/leanprover-community/batteries"
-<<<<<<< HEAD
 rev = "nightly-testing"
-=======
-rev = "v4.18.0-rc1"
->>>>>>> ec060e0e
 
 [[lean_lib]]
 name = "Aesop"
