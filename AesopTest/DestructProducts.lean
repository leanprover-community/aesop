--- conflicted
+++ resolved
@@ -46,8 +46,4 @@
 
 -- Test case for a bug reported by Jakob von Raumer.
 example (x y : α × α) (h: p ∧ (x = y)) : x = y := by
-<<<<<<< HEAD
-  aesop (options := { enableSimp := false })
-=======
-  aesop (config := { enableSimp := false })
->>>>>>> 2f8ec979
+  aesop (config := { enableSimp := false })