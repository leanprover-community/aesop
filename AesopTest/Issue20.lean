/-
Copyright (c) 2022 Jannis Limperg. All rights reserved.
Released under Apache 2.0 license as described in the file LICENSE.
Authors: Asta H. From, Jannis Limperg
-/
import Aesop

set_option aesop.check.all true

attribute [aesop safe cases (cases_patterns := [List.Mem _ []])] List.Mem
attribute [aesop unsafe 50% constructors] List.Mem
attribute [aesop unsafe 50% cases (cases_patterns := [List.Mem _ (_ :: _)])] List.Mem

@[aesop safe [constructors, cases (cases_patterns := [All _ [], All _ (_ :: _)])]]
inductive All (P : α → Prop) : List α → Prop where
  | none : All P []
  | more {x xs} : P x → All P xs → All P (x :: xs)

@[simp]
theorem All.cons (P : α → Prop) (x : α) (xs : List α)
  : All P (x :: xs) ↔ (P x ∧ All P xs) := by
  aesop

theorem mem (P : α → Prop) (xs : List α)
  : All P xs ↔ ∀ a : α, a ∈ xs → P a := by
  induction xs
  case nil => aesop
<<<<<<< HEAD
  case cons x xs ih => aesop (options := { useSimpAll := false })
=======
  case cons x xs ih => aesop (config := { useSimpAll := false })
>>>>>>> 2f8ec979

theorem mem' (P : α → Prop) (xs : List α)
  : All P xs ↔ ∀ a : α, a ∈ xs → P a := by
  induction xs <;> aesop<|MERGE_RESOLUTION|>--- conflicted
+++ resolved
@@ -25,11 +25,7 @@
   : All P xs ↔ ∀ a : α, a ∈ xs → P a := by
   induction xs
   case nil => aesop
-<<<<<<< HEAD
-  case cons x xs ih => aesop (options := { useSimpAll := false })
-=======
   case cons x xs ih => aesop (config := { useSimpAll := false })
->>>>>>> 2f8ec979
 
 theorem mem' (P : α → Prop) (xs : List α)
   : All P xs ↔ ∀ a : α, a ∈ xs → P a := by
