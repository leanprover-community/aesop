--- conflicted
+++ resolved
@@ -23,19 +23,10 @@
 
 -- This test checks that the norm simp config is passed around properly.
 example {α β : Prop} (ha : α) (h : α → β) : β := by
-<<<<<<< HEAD
-  -- FIXME should be the commented out code below, but this triggers a bug in
-  -- Aesop.
-=======
   fail_if_success aesop (rule_sets [-builtin,-default])
     (simp_config := { maxDischargeDepth := 0 })
     (config := { terminal := true })
->>>>>>> 2f8ec979
   aesop (rule_sets [-builtin,-default])
-  -- aesop (rule_sets [-builtin,-default])
-  --   (simp_options := { maxDischargeDepth := 0 })
-  --   (options := { terminal := true })
-  -- aesop (rule_sets [-builtin,-default])
 
 -- We can use the `useHyps` config option to switch between `simp_all` and
 -- `simp at *`.
