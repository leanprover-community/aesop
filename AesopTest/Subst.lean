/-
Copyright (c) 2022 Jannis Limperg. All rights reserved.
Released under Apache 2.0 license as described in the file LICENSE.
Authors: Jannis Limperg
-/

import Aesop

set_option aesop.check.all true

-- These test cases test the builtin subst tactic.

example (h₁ : x = 5) (h₂ : y = 5) : x = y := by
  fail_if_success
    aesop
      (erase Aesop.BuiltinRules.subst)
<<<<<<< HEAD
      (options := { useSimpAll := false, terminal := true })
  aesop (options := { useSimpAll := false })
=======
      (config := { useSimpAll := false, terminal := true })
  aesop (config := { useSimpAll := false })
>>>>>>> 2f8ec979

example (h₁ : x = y) (h₂ : y = z) : x = z := by
  fail_if_success
    aesop
      (erase Aesop.BuiltinRules.subst)
<<<<<<< HEAD
      (options := { useSimpAll := false, terminal := true })
  aesop (options := { useSimpAll := false })
=======
      (config := { useSimpAll := false, terminal := true })
  aesop (config := { useSimpAll := false })
>>>>>>> 2f8ec979

example (P : ∀ x y, x = y → Prop) (h₁ : x = y) (h₂ : P x y h₁) : x = y := by
  fail_if_success
    aesop
      (erase Aesop.BuiltinRules.subst,
             Aesop.BuiltinRules.assumption,
             Aesop.BuiltinRules.applyHyps)
<<<<<<< HEAD
      (options := { useSimpAll := false, terminal := true })
  aesop
    (erase Aesop.BuiltinRules.assumption,
           Aesop.BuiltinRules.applyHyps)
    (options := { useSimpAll := false })
=======
      (config := { useSimpAll := false, terminal := true })
  aesop
    (erase Aesop.BuiltinRules.assumption,
           Aesop.BuiltinRules.applyHyps)
    (config := { useSimpAll := false })
>>>>>>> 2f8ec979

-- Subst also works for bi-implications.
example (h₁ : P ↔ Q) (h₂ : Q ↔ R) (h₃ : P) : R  := by
  fail_if_success
    aesop
      (erase Aesop.BuiltinRules.subst)
<<<<<<< HEAD
      (options := { useSimpAll := false, terminal := true })
  aesop (options := { useSimpAll := false })
=======
      (config := { useSimpAll := false, terminal := true })
  aesop (config := { useSimpAll := false })
>>>>>>> 2f8ec979

-- Subst also works for morally-homogeneous heterogeneous equalities (using a
-- builtin simp rule which turns these into actual homogeneous equalities).
example {P : α → Prop} {x y z : α} (h₁ : HEq x y) (h₂ : HEq y z) (h₃ : P x) :
    P z  := by
  fail_if_success
    aesop
      (erase Aesop.BuiltinRules.subst)
<<<<<<< HEAD
      (options := { useSimpAll := false, terminal := true })
  aesop (options := { useSimpAll := false })
=======
      (config := { useSimpAll := false, terminal := true })
  aesop (config := { useSimpAll := false })
>>>>>>> 2f8ec979
<|MERGE_RESOLUTION|>--- conflicted
+++ resolved
@@ -14,25 +14,15 @@
   fail_if_success
     aesop
       (erase Aesop.BuiltinRules.subst)
-<<<<<<< HEAD
-      (options := { useSimpAll := false, terminal := true })
-  aesop (options := { useSimpAll := false })
-=======
       (config := { useSimpAll := false, terminal := true })
   aesop (config := { useSimpAll := false })
->>>>>>> 2f8ec979
 
 example (h₁ : x = y) (h₂ : y = z) : x = z := by
   fail_if_success
     aesop
       (erase Aesop.BuiltinRules.subst)
-<<<<<<< HEAD
-      (options := { useSimpAll := false, terminal := true })
-  aesop (options := { useSimpAll := false })
-=======
       (config := { useSimpAll := false, terminal := true })
   aesop (config := { useSimpAll := false })
->>>>>>> 2f8ec979
 
 example (P : ∀ x y, x = y → Prop) (h₁ : x = y) (h₂ : P x y h₁) : x = y := by
   fail_if_success
@@ -40,32 +30,19 @@
       (erase Aesop.BuiltinRules.subst,
              Aesop.BuiltinRules.assumption,
              Aesop.BuiltinRules.applyHyps)
-<<<<<<< HEAD
-      (options := { useSimpAll := false, terminal := true })
-  aesop
-    (erase Aesop.BuiltinRules.assumption,
-           Aesop.BuiltinRules.applyHyps)
-    (options := { useSimpAll := false })
-=======
       (config := { useSimpAll := false, terminal := true })
   aesop
     (erase Aesop.BuiltinRules.assumption,
            Aesop.BuiltinRules.applyHyps)
     (config := { useSimpAll := false })
->>>>>>> 2f8ec979
 
 -- Subst also works for bi-implications.
 example (h₁ : P ↔ Q) (h₂ : Q ↔ R) (h₃ : P) : R  := by
   fail_if_success
     aesop
       (erase Aesop.BuiltinRules.subst)
-<<<<<<< HEAD
-      (options := { useSimpAll := false, terminal := true })
-  aesop (options := { useSimpAll := false })
-=======
       (config := { useSimpAll := false, terminal := true })
   aesop (config := { useSimpAll := false })
->>>>>>> 2f8ec979
 
 -- Subst also works for morally-homogeneous heterogeneous equalities (using a
 -- builtin simp rule which turns these into actual homogeneous equalities).
@@ -74,10 +51,5 @@
   fail_if_success
     aesop
       (erase Aesop.BuiltinRules.subst)
-<<<<<<< HEAD
-      (options := { useSimpAll := false, terminal := true })
-  aesop (options := { useSimpAll := false })
-=======
       (config := { useSimpAll := false, terminal := true })
-  aesop (config := { useSimpAll := false })
->>>>>>> 2f8ec979
+  aesop (config := { useSimpAll := false })