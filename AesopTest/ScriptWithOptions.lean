/-
Copyright (c) 2023 Jannis Limperg. All rights reserved.
Released under Apache 2.0 license as described in the file LICENSE.
Authors: Jannis Limperg
-/

import Aesop

set_option aesop.check.all true

/--
info: Try this:
<<<<<<< HEAD
simp_all only
=======
simp_all (config := { }) only
>>>>>>> 056ca0fa
-/
#guard_msgs in
example : True := by
  aesop? (config := {}) (simp_config := {})<|MERGE_RESOLUTION|>--- conflicted
+++ resolved
@@ -10,11 +10,7 @@
 
 /--
 info: Try this:
-<<<<<<< HEAD
-simp_all only
-=======
 simp_all (config := { }) only
->>>>>>> 056ca0fa
 -/
 #guard_msgs in
 example : True := by
