--- conflicted
+++ resolved
@@ -891,11 +891,7 @@
   last (l₁ ++ l₂) (append_ne_nil_of_right_ne_nil l₁ h) = last l₂ h := by
   induction l₁ <;> aesop
 
-<<<<<<< HEAD
-theorem last_concat {a : α} (l : List α) : last (concat l a) (by exact X.concat_ne_nil a l) = a := by
-=======
 theorem last_concat {a : α} (l : List α) : last (concat l a) (X.concat_ne_nil a l) = a := by
->>>>>>> ba9a63be
   aesop
 
 @[simp] theorem last_singleton (a : α) : last [a] (cons_ne_nil a []) = a := rfl
