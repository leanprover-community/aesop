--- conflicted
+++ resolved
@@ -913,8 +913,6 @@
   induction m <;> aesop
 
 /-! ### last' -/
-section
-set_option linter.deprecated false
 
 section last'
 set_option linter.deprecated false
@@ -997,11 +995,7 @@
   x ∈ (l₁ ++ l₂).last' := by
   aesop (add 1% cases List)
 
-<<<<<<< HEAD
-end
-=======
 end last'
->>>>>>> 1c638703
 
 /-! ### head(') and tail -/
 
