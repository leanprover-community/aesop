/-
Copyright (c) 2022 Jannis Limperg. All rights reserved.
Released under Apache 2.0 license as described in the file LICENSE.
Authors: Jannis Limperg
-/
-- import Std
import Std.Data.List.Lemmas
-- Ported from mathlib3, file src/data/list/basic.lean,
-- commit a945b3769cb82bc238ee004b4327201a6864e7e0

import Aesop

set_option aesop.check.script true

-- We use this constant to 'prove' theorems which Aesop can't solve. We don't
-- use `sorry` because it generates lots of warnings.
axiom ADMIT : ∀ {α : Sort _}, α

@[aesop safe cases]
class IsEmpty (α : Sort _) where
  false : α → False

@[aesop safe forward]
def IsEmpty.false' (h : IsEmpty α) (a : α) : False :=
  h.false a

@[aesop safe constructors]
structure Unique (α : Sort _) extends Inhabited α where
  uniq : ∀ a : α, a = toInhabited.default

class IsLeftId (α : Type _) (op : α → α → α) (o : outParam α) : Prop where
  leftId : ∀ a, op o a = a

def Injective (f : α → β) : Prop :=
  ∀ x y, f x = f y → x = y

@[aesop safe forward]
theorem injective_elim (h₁ : Injective f) (h₂ : f a = f b) : a = b :=
  h₁ _ _ h₂

@[aesop 99%]
theorem injective_intro (h : ∀ a b, f a = f b → a = b) : Injective f :=
  h

def Surjective (f : α → β) : Prop :=
  ∀ b, ∃ a, f a = b

@[aesop norm forward (immediate := [h])]
theorem surjective_elim (h : Surjective f) : ∀ b, ∃ a, f a = b :=
  h

@[aesop 99%]
theorem surjective_intro (h : ∀ b, ∃ a, f a = b) : Surjective f :=
  h

@[aesop norm unfold]
def Bijective (f : α → β) : Prop :=
  Injective f ∧ Surjective f

def Involutive (f : α → α) : Prop :=
  ∀ x, f (f x) = x

@[aesop norm forward]
theorem involutive_elim {f : α → α} (h : Involutive f) (a : α) : f (f a) = a :=
  h a

@[aesop 99%]
theorem involutive_intro (h : ∀ a, f (f a) = a) : Involutive f :=
  h

@[aesop 25%]
theorem Involutive.injective : Involutive f → Injective f :=
  λ h x y hxy => by rw [← h x, ← h y, hxy]

@[aesop 25%]
theorem Involutive.surjective : Involutive f → Surjective f :=
  λ h x => ⟨f x, h x⟩

theorem Involutive.bijective (h : Involutive f) : Bijective f :=
  ⟨h.injective, h.surjective⟩

namespace Option

@[aesop safe [constructors, cases]]
inductive Mem (a : α) : Option α → Prop
  | some : Mem a (some a)

instance : Membership α (Option α) :=
  ⟨Option.Mem⟩

@[simp]
theorem mem_spec {o : Option α} : a ∈ o ↔ o = some a := by
  aesop (add norm simp Membership.mem)

@[simp]
theorem mem_none : a ∈ none ↔ False := by
  aesop

@[simp]
theorem mem_some : a ∈ some b ↔ a = b := by
  aesop

@[simp]
def iget [Inhabited α] : Option α → α
  | none => default
  | some a => a

end Option

namespace List

-- The `ext` rule for lists says that `l₁ = l₂ ↔ (∀ a, a ∈ l₁ ↔ a ∈ l₂)`. This
-- is not particularly helpful for this file.
attribute [-aesop] Aesop.BuiltinRules.ext

attribute [simp] map List.bind

instance : Pure List where
  pure x := [x]

def init : List α → List α
  | [] => []
  | [_] => []
  | a :: as => a :: init as

@[simp]
def last : (l : List α) → l ≠ [] → α
  | [], h => nomatch h
  | [a], _ => a
  | _ :: a :: as, _ => last (a :: as) (by aesop)

-- The unnecessarily complicated case split in this definition is inherited from
-- Lean 3.
@[simp]
def ilast [Inhabited α] : List α → α
  | [] => default
  | [a] => a
  | [_, b] => b
  | _ :: _ :: l => ilast l

@[simp]
def head' : List α → Option α
  | [] => none
  | a :: _ => some a

@[simp]
def ihead [Inhabited α] : List α → α
  | [] => default
  | a :: _ => a

@[simp]
def nth_le : ∀ (l : List α) (n), n < l.length → α
  | [],       n,     h => absurd h n.not_lt_zero
  | (a :: _), 0,     _ => a
  | (_ :: l), (n+1), h => nth_le l n (by simp_all_arith)

@[simp]
def modify_head (f : α → α) : List α → List α
  | [] => []
  | (a :: as) => f a :: as

@[simp]
def Empty : List α → Prop
  | [] => True
  | _ :: _ => False

@[simp] theorem mem_eq_mem : Mem x xs ↔ x ∈ xs := Iff.rfl

theorem subset_trans {l₁ l₂ l₃ : List α} : l₁ ⊆ l₂ → l₂ ⊆ l₃ → l₁ ⊆ l₃ := by
  intro h₁ h₂ a ha
  cases l₁ with
  | nil =>
    cases ha
  | cons x xs =>
    cases ha with
    | head =>
      apply h₂
      apply h₁
      constructor
    | tail _ hxs =>
      apply h₂
      apply h₁
      constructor
      assumption

-- END PRELUDE

instance unique_of_is_empty [IsEmpty α] : Unique (List α) := by
  aesop (add 1% cases List)

-- instance : is_left_id (list α) has_append.append [] :=
-- ⟨ nil_append ⟩

-- instance : is_right_id (list α) has_append.append [] :=
-- ⟨ append_nil ⟩

-- instance : is_associative (list α) has_append.append :=
-- ⟨ append_assoc ⟩

-- attribute [-simp] cons_ne_nil
theorem X.cons_ne_nil (a : α) (l : List α) : a::l ≠ [] := by
  aesop

-- attribute [-simp] cons_ne_self
theorem X.cons_ne_self (a : α) (l : List α) : a::l ≠ l := by
  aesop (add 1% cases Eq)

-- attribute [-simp] head_eq_of_cons_eq
theorem X.head_eq_of_cons_eq {h₁ h₂ : α} {t₁ t₂ : List α} :
      (h₁::t₁) = (h₂::t₂) → h₁ = h₂ := by
  aesop

-- attribute [-simp] tail_eq_of_cons_eq
theorem X.tail_eq_of_cons_eq {h₁ h₂ : α} {t₁ t₂ : List α} :
      (h₁::t₁) = (h₂::t₂) → t₁ = t₂ := by
  aesop

@[simp] theorem cons_injective {a : α} : Injective (cons a) := by
  aesop

-- attribute [-simp] cons_inj
theorem X.cons_inj (a : α) {l l' : List α} : a::l = a::l' ↔ l = l' := by
  aesop

-- attribute [-simp] exists_cons_of_ne_nil
theorem X.exists_cons_of_ne_nil : l ≠ nil → ∃ b L, l = b :: L := by
  aesop (add 1% cases List)

-- theorem set_of_mem_cons (l : list α) (a : α) : {x | x ∈ a :: l} = insert a {x | x ∈ l} := rfl

/-! ### mem -/

attribute [aesop safe constructors] List.Mem
attribute [aesop safe cases (cases_patterns := [List.Mem _ [], List.Mem _ (_ :: _)])] List.Mem

-- attribute [-simp] mem_singleton_self
@[simp]
theorem X.mem_singleton_self (a : α) : a ∈ [a] := by
  aesop

attribute [-simp] mem_singleton
-- attribute [-simp] eq_of_mem_singleton
theorem X.eq_of_mem_singleton {a b : α} : a ∈ [b] → a = b := by
  aesop

@[simp]
theorem X.mem_singleton {a b : α} : a ∈ [b] ↔ a = b := by
  aesop

-- attribute [-simp] mem_of_mem_cons_of_mem
theorem X.mem_of_mem_cons_of_mem {a b : α} {l : List α} : a ∈ b::l → b ∈ l → a ∈ l := by
  aesop

set_option linter.unusedVariables false in
theorem _root_.decidable.list.eq_or_ne_mem_of_mem [deq : DecidableEq α]
  {a b : α} {l : List α} (h : a ∈ b :: l) : a = b ∨ (a ≠ b ∧ a ∈ l) :=
  ADMIT
  -- cases deq a b <;> aesop

-- attribute [-simp] eq_or_ne_mem_of_mem
theorem X.eq_or_ne_mem_of_mem {a b : α} {l : List α} : a ∈ b :: l → a = b ∨ (a ≠ b ∧ a ∈ l) := by
  open Classical in
  aesop (add safe [decidable.list.eq_or_ne_mem_of_mem])

-- attribute [-simp] not_mem_append
theorem X.not_mem_append {a : α} {s t : List α} (h₁ : a ∉ s) (h₂ : a ∉ t) : a ∉ s ++ t := by
  induction s <;> aesop

-- attribute [-simp] ne_nil_of_mem
theorem X.ne_nil_of_mem {a : α} {l : List α} (h : a ∈ l) : l ≠ [] := by
  aesop

set_option linter.unusedVariables false in
theorem mem_split {a : α} {l : List α} (h : a ∈ l) : ∃ s t : List α, l = s ++ a :: t :=
  ADMIT -- Nontrivial existential.

-- attribute [-simp] mem_of_ne_of_mem
theorem X.mem_of_ne_of_mem {a y : α} {l : List α} (h₁ : a ≠ y) (h₂ : a ∈ y :: l) : a ∈ l := by
  aesop

-- attribute [-simp] ne_of_not_mem_cons
theorem X.ne_of_not_mem_cons {a b : α} {l : List α} : a ∉ b::l → a ≠ b := by
  aesop

-- attribute [-simp] not_mem_of_not_mem_cons
theorem X.not_mem_of_not_mem_cons {a b : α} {l : List α} : a ∉ b::l → a ∉ l := by
  aesop

-- attribute [-simp] not_mem_cons_of_ne_of_not_mem
theorem X.not_mem_cons_of_ne_of_not_mem {a y : α} {l : List α} : a ≠ y → a ∉ l → a ∉ y::l := by
  aesop

-- attribute [-simp] ne_and_not_mem_of_not_mem_cons
theorem X.ne_and_not_mem_of_not_mem_cons {a y : α} {l : List α} : a ∉ y::l → a ≠ y ∧ a ∉ l := by
  aesop

-- attribute [-simp] mem_map
@[simp] theorem X.mem_map {f : α → β} {b : β} {l : List α} : b ∈ map f l ↔ ∃ a, a ∈ l ∧ f a = b := by
  induction l <;> aesop

-- attribute [-simp] mem_map_of_mem
@[aesop safe]
theorem X.mem_map_of_mem (f : α → β) {a : α} {l : List α} (h : a ∈ l) : f a ∈ map f l := by
  aesop

theorem mem_map_of_injective {f : α → β} (H : Injective f) {a : α} {l : List α} :
  f a ∈ map f l ↔ a ∈ l := by
  aesop

@[simp] theorem _root_.function.involutive.exists_mem_and_apply_eq_iff {f : α → α}
  (hf : Involutive f) (x : α) (l : List α) :
  (∃ (y : α), y ∈ l ∧ f y = x) ↔ f x ∈ l := by
  set_option aesop.check.script false in -- TODO
  aesop

theorem mem_map_of_involutive {f : α → α} (hf : Involutive f) {a : α} {l : List α} :
  a ∈ map f l ↔ f a ∈ l := by
  aesop

-- attribute [-simp] forall_mem_map_iff
theorem X.forall_mem_map_iff {f : α → β} {l : List α} {P : β → Prop} :
  (∀ i, i ∈ l.map f → P i) ↔ ∀ j, j ∈ l → P (f j) := by
  aesop

attribute [-simp] map_eq_nil
@[simp] theorem X.map_eq_nil {f : α → β} {l : List α} : map f l = [] ↔ l = [] := by
  aesop (add 1% cases List)

-- attribute [-simp] mem_join
@[simp] theorem X.mem_join {a : α} : ∀ {L : List (List α)}, a ∈ join L ↔ ∃ l, l ∈ L ∧ a ∈ l := by
  intro L; induction L <;> aesop

-- attribute [-simp] exists_of_mem_join
theorem X.exists_of_mem_join {a : α} {L : List (List α)} : a ∈ join L → ∃ l, l ∈ L ∧ a ∈ l := by
  aesop

-- attribute [-simp] mem_join_of_mem
theorem X.mem_join_of_mem {a : α} {L : List (List α)} {l} (lL : l ∈ L) (al : a ∈ l) : a ∈ join L := by
  aesop

-- attribute [-simp] mem_bind
@[simp] theorem X.mem_bind {b : β} {l : List α} {f : α → List β} : b ∈ l.bind f ↔ ∃ a, a ∈ l ∧ b ∈ f a := by
  induction l <;> aesop

-- attribute [-simp] exists_of_mem_bind
theorem X.exists_of_mem_bind {l : List α} :
    b ∈ l.bind f → ∃ a, a ∈ l ∧ b ∈ f a := by
  aesop

-- attribute [-simp] mem_bind_of_mem
theorem X.mem_bind_of_mem {l : List α} :
    (∃ a, a ∈ l ∧ b ∈ f a) → b ∈ l.bind f := by
  induction l <;> aesop

-- attribute [-simp] bind_map
theorem X.bind_map {g : α → List β} {f : β → γ} :
  ∀ l : List α, map f (l.bind g) = l.bind (λa => (g a).map f) := by
  intro l; induction l <;> aesop

theorem map_bind (g : β → List γ) (f : α → β) :
  ∀ l : List α, (map f l).bind g = l.bind (λ a => g (f a)) := by
  intro l; induction l <;> aesop

-- theorem range_map (f : α → β) : set.range (map f) = {l | ∀ x ∈ l, x ∈ set.range f} :=

-- theorem range_map_coe (s : set α) : set.range (map (coe : s → α)) = {l | ∀ x ∈ l, x ∈ s} :=

-- instance [h : can_lift α β] : can_lift (list α) (list β) :=

/-! ### length -/

-- attribute [-simp] length_eq_zero
theorem X.length_eq_zero {l : List α} : length l = 0 ↔ l = [] := by
  aesop (add 1% cases List)

attribute [-simp] length_singleton
@[simp] theorem X.length_singleton (a : α) : length [a] = 1 := rfl

-- attribute [-simp] length_pos_of_mem
theorem X.length_pos_of_mem {a : α} : ∀ {l : List α}, a ∈ l → 0 < length l := by
  aesop (add 1% cases List) (simp_config := { arith := true })

-- attribute [-simp] exists_mem_of_length_pos
theorem X.exists_mem_of_length_pos : ∀ {l : List α}, 0 < length l → ∃ a, a ∈ l := by
  aesop (add 1% cases List)

-- attribute [-simp] length_pos_iff_exists_mem
theorem X.length_pos_iff_exists_mem {l : List α} : 0 < length l ↔ ∃ a, a ∈ l := by
  aesop (add unsafe [length_pos_of_mem, exists_mem_of_length_pos])

theorem ne_nil_of_length_pos {l : List α} : 0 < length l → l ≠ [] := by
  aesop (add 1% cases List)

theorem length_pos_of_ne_nil {l : List α} : l ≠ [] → 0 < length l := by
  aesop (add 1% cases List) (simp_config := { arith := true })

theorem length_pos_iff_ne_nil {l : List α} : 0 < length l ↔ l ≠ [] := by
  aesop (add unsafe [ne_nil_of_length_pos, length_pos_of_ne_nil])

-- attribute [-simp] exists_mem_of_ne_nil
theorem X.exists_mem_of_ne_nil (l : List α) (h : l ≠ []) : ∃ x, x ∈ l := by
  aesop (add 1% cases List)

-- attribute [-simp] length_eq_one
theorem X.length_eq_one : length l = 1 ↔ ∃ a, l = [a] := by
  aesop (add 1% cases List)

theorem exists_of_length_succ {n} :
  ∀ l : List α, l.length = n + 1 → ∃ h t, l = h :: t := by
  intro l; induction l <;> aesop (simp_config := { arith := true })

@[simp] theorem length_injective_iff : Injective (length : List α → Nat) ↔ Subsingleton α :=
  ADMIT -- Requires induction after case split.

@[simp] theorem length_injective [Subsingleton α] : Injective (length : List α → Nat) := by
  aesop

theorem length_eq_two {l : List α} : l.length = 2 ↔ ∃ a b, l = [a, b] := by
  aesop (add 50% cases List)

theorem length_eq_three {l : List α} : l.length = 3 ↔ ∃ a b c, l = [a, b, c] := by
  aesop (add 50% cases List)

/-! ### set-theoretic notation of lists -/

attribute [-simp] empty_eq
theorem X.empty_eq : (∅ : List α) = [] := rfl

-- theorem singleton_eq (x : α) : ({x} : List α) = [x]

-- theorem insert_neg [DecidableEq α] {x : α} {l : List α} (h : x ∉ l) :
--   has_insert.insert x l = x :: l

-- theorem insert_pos [DecidableEq α] {x : α} {l : List α} (h : x ∈ l) :
--   has_insert.insert x l = l

-- theorem doubleton_eq [DecidableEq α] {x y : α} (h : x ≠ y) : ({x, y} : List α) = [x, y]

/-! ### bounded quantifiers over lists -/

-- The notation used in Lean 3 (`∀ x ∈ xs, P x` and `∃ x ∈ xs, P x`) does not
-- exist in Lean 4. We've expanded it manually.

-- attribute [-simp] forall_mem_nil
theorem X.forall_mem_nil (p : α → Prop) : ∀ x, x ∈ @nil α → p x := by
  aesop

-- attribute [-simp] forall_mem_cons
theorem X.forall_mem_cons : ∀ {p : α → Prop} {a : α} {l : List α},
    (∀ x, x ∈ a :: l → p x) ↔ p a ∧ ∀ x, x ∈ l → p x := by
  aesop

theorem forall_mem_of_forall_mem_cons {p : α → Prop} {a : α} {l : List α}
    (h : ∀ x, x ∈ a :: l → p x) :
  ∀ x, x ∈ l → p x := by
  aesop

-- attribute [-simp] forall_mem_singleton
theorem X.forall_mem_singleton {p : α → Prop} {a : α} : (∀ x, x ∈ [a] → p x) ↔ p a := by
  aesop

-- attribute [-simp] forall_mem_append
theorem X.forall_mem_append {p : α → Prop} {l₁ l₂ : List α} :
    (∀ x, x ∈ l₁ ++ l₂ → p x) ↔ (∀ x, x ∈ l₁ → p x) ∧ (∀ x, x ∈ l₂ → p x) := by
  aesop

theorem not_exists_mem_nil (p : α → Prop) : ¬ ∃ x, x ∈ @nil α ∧ p x := by
  aesop

theorem exists_mem_cons_of {p : α → Prop} {a : α} (l : List α) (h : p a) :
    ∃ x, x ∈ a :: l ∧ p x := by
  aesop

theorem exists_mem_cons_of_exists {p : α → Prop} {a : α} {l : List α} (h : ∃ x, x ∈ l ∧ p x) :
  ∃ x, x ∈ a :: l ∧ p x := by
  aesop

theorem or_exists_of_exists_mem_cons {p : α → Prop} {a : α} {l : List α} (h : ∃ x, x ∈ a :: l ∧ p x) :
  p a ∨ ∃ x, x ∈ l ∧ p x := by
  aesop

theorem exists_mem_cons_iff (p : α → Prop) (a : α) (l : List α) :
  (∃ x, x ∈ a :: l ∧ p x) ↔ p a ∨ ∃ x, x ∈ l ∧ p x := by
  aesop

/-! ### list subset -/

-- attribute [-simp] subset_def
theorem X.subset_def {l₁ l₂ : List α} : l₁ ⊆ l₂ ↔ ∀ ⦃a : α⦄, a ∈ l₁ → a ∈ l₂ := by
  aesop

-- attribute [-simp] subset_append_of_subset_left
theorem X.subset_append_of_subset_left (l l₁ l₂ : List α) : l ⊆ l₁ → l ⊆ l₁++l₂ := by
  aesop (add 1% subset_trans)

-- attribute [-simp] subset_append_of_subset_right
theorem X.subset_append_of_subset_right (l l₁ l₂ : List α) : l ⊆ l₂ → l ⊆ l₁ ++ l₂ := by
  aesop (add 1% subset_trans)

attribute [-simp] cons_subset
@[simp] theorem X.cons_subset {a : α} {l m : List α} :
  a::l ⊆ m ↔ a ∈ m ∧ l ⊆ m := by
  aesop (add norm simp [HasSubset.Subset, List.Subset])

theorem cons_subset_of_subset_of_mem {a : α} {l m : List α}
    (ainm : a ∈ m) (lsubm : l ⊆ m) : a::l ⊆ m := by
  aesop

theorem append_subset_of_subset_of_subset {l₁ l₂ l : List α} (l₁subl : l₁ ⊆ l) (l₂subl : l₂ ⊆ l) :
  l₁ ++ l₂ ⊆ l := by
  aesop (add norm simp [HasSubset.Subset, List.Subset])

@[simp] theorem append_subset_iff {l₁ l₂ l : List α} :
    l₁ ++ l₂ ⊆ l ↔ l₁ ⊆ l ∧ l₂ ⊆ l := by
  aesop (add norm simp [HasSubset.Subset, List.Subset])

@[aesop safe destruct]
theorem eq_nil_of_subset_nil {l : List α} : l ⊆ [] → l = [] := by
  aesop (add 1% cases List)

-- attribute [-simp] eq_nil_iff_forall_not_mem
theorem X.eq_nil_iff_forall_not_mem {l : List α} : l = [] ↔ ∀ a, a ∉ l := by
  aesop (add 1% cases List)

-- attribute [-simp] map_subset
theorem X.map_subset {l₁ l₂ : List α} (f : α → β) (H : l₁ ⊆ l₂) : map f l₁ ⊆ map f l₂ := by
  aesop (add norm simp [HasSubset.Subset, List.Subset])

theorem map_subset_iff {l₁ l₂ : List α} (f : α → β) (h : Injective f) :
    map f l₁ ⊆ map f l₂ ↔ l₁ ⊆ l₂ := by
  induction l₁ <;> induction l₂ <;> aesop

/-! ### append -/

theorem append_eq_has_append {L₁ L₂ : List α} : List.append L₁ L₂ = L₁ ++ L₂ := rfl

attribute [-simp] singleton_append
@[simp] theorem X.singleton_append {x : α} {l : List α} : [x] ++ l = x :: l := rfl

-- attribute [-simp] append_ne_nil_of_ne_nil_left
theorem X.append_ne_nil_of_ne_nil_left (s t : List α) : s ≠ [] → s ++ t ≠ [] := by
  induction s <;> aesop

-- attribute [-simp] append_ne_nil_of_ne_nil_right
theorem X.append_ne_nil_of_ne_nil_right (s t : List α) : t ≠ [] → s ++ t ≠ [] := by
  induction s <;> aesop

attribute [-simp] append_eq_nil
@[simp] theorem X.append_eq_nil {p q : List α} : (p ++ q) = [] ↔ p = [] ∧ q = [] := by
  aesop (add 1% cases List)

@[simp] theorem nil_eq_append_iff {a b : List α} : [] = a ++ b ↔ a = [] ∧ b = [] := by
  induction a <;> aesop

theorem append_eq_cons_iff {a b c : List α} {x : α} :
  a ++ b = x :: c ↔ (a = [] ∧ b = x :: c) ∨ (∃a', a = x :: a' ∧ c = a' ++ b) := by
  aesop (add 1% cases List)

theorem cons_eq_append_iff {a b c : List α} {x : α} :
    (x :: c : List α) = a ++ b ↔ (a = [] ∧ b = x :: c) ∨ (∃a', a = x :: a' ∧ c = a' ++ b) := by
  aesop (add norm simp [append_eq_cons_iff, eq_comm])

-- attribute [-simp] append_eq_append_iff
theorem X.append_eq_append_iff {a b c d : List α} :
    a ++ b = c ++ d ↔ (∃a', c = a ++ a' ∧ b = a' ++ d) ∨ (∃c', a = c ++ c' ∧ d = c' ++ b) :=
  ADMIT -- Nontrivial existential.

attribute [-simp] take_append_drop
@[simp] theorem X.take_append_drop : ∀ (n : Nat) (l : List α), take n l ++ drop n l = l
  | 0        , a         => by aesop
  | (.succ _), []        => by aesop
  | (.succ n), (_ :: xs) => by
    have ih := take_append_drop n xs
    aesop

-- attribute [-simp] append_inj
@[aesop safe forward]
theorem X.append_inj :
  ∀ {s₁ s₂ t₁ t₂ : List α}, s₁ ++ t₁ = s₂ ++ t₂ → length s₁ = length s₂ → s₁ = s₂ ∧ t₁ = t₂
  | []     , []     , t₁, t₂, h, _  => by aesop
  | (a::s₁), []     , t₁, t₂, _, hl => by aesop
  | []     , (b::s₂), t₁, t₂, _, hl => by aesop
  | (a::s₁), (b::s₂), t₁, t₂, h, hl => by
    have ih := @append_inj _ s₁ s₂ t₁ t₂
    aesop

-- attribute [-simp] append_inj_right
theorem X.append_inj_right {s₁ s₂ t₁ t₂ : List α} (h : s₁ ++ t₁ = s₂ ++ t₂)
    (hl : length s₁ = length s₂) : t₁ = t₂ := by
  aesop

-- attribute [-simp] append_inj_left
theorem X.append_inj_left {s₁ s₂ t₁ t₂ : List α} (h : s₁ ++ t₁ = s₂ ++ t₂)
    (hl : length s₁ = length s₂) : s₁ = s₂ := by
  aesop

-- attribute [-simp] append_inj'
set_option linter.unusedVariables false in
@[aesop safe forward]
theorem X.append_inj' {s₁ s₂ t₁ t₂ : List α} (h : s₁ ++ t₁ = s₂ ++ t₂) (hl : length t₁ = length t₂) :
  s₁ = s₂ ∧ t₁ = t₂ := by
  induction s₁ generalizing s₂ <;> induction s₂ <;>
    aesop (simp_config := { arith := true })

-- attribute [-simp] append_inj_right'
theorem X.append_inj_right' {s₁ s₂ t₁ t₂ : List α} (h : s₁ ++ t₁ = s₂ ++ t₂)
    (hl : length t₁ = length t₂) : t₁ = t₂ := by
  aesop

-- attribute [-simp] append_inj_left'
theorem X.append_inj_left' {s₁ s₂ t₁ t₂ : List α} (h : s₁ ++ t₁ = s₂ ++ t₂)
    (hl : length t₁ = length t₂) : s₁ = s₂ := by
  aesop

theorem append_left_cancel {s t₁ t₂ : List α} (h : s ++ t₁ = s ++ t₂) : t₁ = t₂ := by
  aesop

theorem append_right_cancel {s₁ s₂ t : List α} (h : s₁ ++ t = s₂ ++ t) : s₁ = s₂ := by
  aesop

theorem append_right_injective (s : List α) : Injective (λ t => s ++ t) := by
  aesop

-- attribute [-simp] append_right_inj
theorem X.append_right_inj {t₁ t₂ : List α} (s) : s ++ t₁ = s ++ t₂ ↔ t₁ = t₂ := by
  aesop

theorem append_left_injective (t : List α) : Injective (λ s => s ++ t) := by
  aesop

-- attribute [-simp] append_left_inj
theorem X.append_left_inj {s₁ s₂ : List α} (t) : s₁ ++ t = s₂ ++ t ↔ s₁ = s₂ := by
  aesop

-- attribute [-simp] map_eq_append_split
set_option linter.unusedVariables false in
theorem X.map_eq_append_split {f : α → β} {l : List α} {s₁ s₂ : List β}
    (h : map f l = s₁ ++ s₂) : ∃ l₁ l₂, l = l₁ ++ l₂ ∧ map f l₁ = s₁ ∧ map f l₂ = s₂ :=
  ADMIT -- Nontrivial existential.

/-! ### replicate/repeat -/

-- Note: `replicate` is called `repeat` in Lean 3 and has flipped arguments.

-- attribute [-simp] replicate_succ
@[simp] theorem X.replicate_succ (a : α) (n) : replicate (n + 1) a = a :: replicate n a := rfl

-- attribute [-simp] mem_replicate
@[simp] theorem X.mem_replicate {a b : α} {n} : b ∈ replicate n a ↔ n ≠ 0 ∧ b = a := by
  induction n <;> aesop

-- attribute [-simp] eq_of_mem_replicate
@[aesop safe destruct]
theorem X.eq_of_mem_replicate {a b : α} {n} (h : b ∈ replicate n a) : b = a := by
  aesop

-- attribute [-simp] eq_replicate_of_mem
theorem X.eq_replicate_of_mem {a : α} {l : List α} : (∀ b, b ∈ l → b = a) → l = replicate l.length a := by
<<<<<<< HEAD
  induction l <;> aesop (options := { useSimpAll := false })
=======
  induction l <;> aesop (config := { useSimpAll := false })
>>>>>>> 2f8ec979

theorem eq_replicate' {a : α} {l : List α} : l = replicate l.length a ↔ ∀ b, b ∈ l → b = a := by
  induction l <;> aesop

-- attribute [-simp] eq_replicate
theorem X.eq_replicate {a : α} {n} {l : List α} : l = replicate n a ↔ length l = n ∧ ∀ b, b ∈ l → b = a := by
  set_option aesop.check.script false in -- TODO
  aesop (add norm simp eq_replicate')

theorem replicate_add (a : α) (m n) : replicate (m + n) a = replicate m a ++ replicate n a :=
  ADMIT -- Need to apply associativity of addition to let `replicate` reduce.

theorem replicate_subset_singleton (a : α) (n) : replicate n a ⊆ [a] := by
  set_option aesop.check.script false in -- TODO
  aesop (add norm simp [HasSubset.Subset, List.Subset])

theorem subset_singleton_iff {a : α} {L : List α} : L ⊆ [a] ↔ ∃ n, L = replicate n a :=
  ADMIT -- Nontrivial existential.

@[simp] theorem map_const (l : List α) (b : β) : map (λ _ => b) l = replicate l.length b := by
  induction l <;> aesop

theorem eq_of_mem_map_const {b₁ b₂ : β} {l : List α} (h : b₁ ∈ map (λ _ => b₂) l) :
  b₁ = b₂ := by
  aesop

@[simp] theorem map_replicate (f : α → β) (a : α) (n) : map f (replicate n a) = replicate n (f a) := by
  induction n <;> aesop

@[simp] theorem tail_replicate (a : α) (n) : tail (replicate n a) = replicate n.pred a := by
  aesop (add 1% cases Nat)

@[simp] theorem join_replicate_nil (n : Nat) : join (replicate n []) = @nil α := by
  induction n <;> aesop

theorem replicate_left_injective {n : Nat} (hn : n ≠ 0) :
    Injective (λ a : α => replicate n a) := by
  induction n <;> aesop

@[simp] theorem replicate_left_inj' {a b : α} :
  ∀ {n}, replicate n a = replicate n b ↔ n = 0 ∨ a = b := by
  intro n; induction n <;> aesop

theorem replicate_right_injective (a : α) : Injective (λ n => replicate n a) := by
  unfold Injective; intro x y
  induction x generalizing y <;> induction y <;>
<<<<<<< HEAD
    aesop (options := { useSimpAll := false })
=======
    aesop (config := { useSimpAll := false })
>>>>>>> 2f8ec979

@[simp] theorem replicate_right_inj {a : α} {n m : Nat} :
    replicate n a = replicate m a ↔ n = m := by
  induction n generalizing m <;> aesop (add 1% cases Nat)

/-! ### pure -/

@[simp]
theorem mem_pure {α} (x y : α) :
    x ∈ (pure y : List α) ↔ x = y := by
  set_option aesop.check.script false in -- TODO
  aesop (add norm simp pure)

/-! ### bind -/

instance : Bind List where
  bind l f := List.bind l f

@[simp] theorem bind_eq_bind {α β} (f : α → List β) (l : List α) :
    l >>= f = l.bind f := rfl

theorem bind_append (f : α → List β) (l₁ l₂ : List α) :
  (l₁ ++ l₂).bind f = l₁.bind f ++ l₂.bind f := by
  induction l₁ <;> aesop

@[simp] theorem bind_singleton (f : α → List β) (x : α) : [x].bind f = f x := by
  aesop

@[simp] theorem bind_singleton' (l : List α) : l.bind (λ x => [x]) = l := by
  induction l <;> aesop

theorem map_eq_bind {α β} (f : α → β) (l : List α) : map f l = l.bind (λ x => [f x]) := by
  induction l <;> aesop

theorem bind_assoc {α β γ : Type u} (l : List α) (f : α → List β) (g : β → List γ) :
    (l.bind f).bind g = l.bind (λ x => (f x).bind g) :=
  ADMIT
  -- have aux {δ : Type u} (xs ys : List (List δ)) : join (xs ++ ys) = join xs ++ join ys := by
  --   induction xs <;> aesop
  -- induction l <;> aesop (add norm [simp [bind_append], unfold [bind]])

/-! ### concat -/

@[simp] theorem concat_nil (a : α) : concat [] a = [a] := rfl

@[simp] theorem concat_cons (a b : α) (l : List α) : concat (a :: l) b = a :: concat l b := rfl

attribute [-simp] concat_eq_append
@[simp] theorem X.concat_eq_append (a : α) (l : List α) : concat l a = l ++ [a] := by
  induction l <;> aesop

theorem init_eq_of_concat_eq {a : α} {l₁ l₂ : List α} : concat l₁ a = concat l₂ a → l₁ = l₂ := by
  aesop

theorem last_eq_of_concat_eq {a b : α} {l : List α} : concat l a = concat l b → a = b := by
  aesop

theorem concat_ne_nil (a : α) (l : List α) : concat l a ≠ [] := by
  aesop

attribute [simp] append_assoc

theorem concat_append (a : α) (l₁ l₂ : List α) : concat l₁ a ++ l₂ = l₁ ++ a :: l₂ := by
  aesop

attribute [-simp] length_concat
theorem X.length_concat (a : α) (l : List α) : length (concat l a) = .succ (length l) := by
  aesop

theorem append_concat (a : α) (l₁ l₂ : List α) : l₁ ++ concat l₂ a = concat (l₁ ++ l₂) a := by
  aesop

/-! ### reverse -/

attribute [-simp] reverse_nil
@[simp] theorem X.reverse_nil : reverse (@nil α) = [] := rfl

attribute [-simp] reverse_cons
@[simp] theorem X.reverse_cons (a : α) (l : List α) : reverse (a::l) = reverse l ++ [a] :=
  ADMIT
  -- have aux : ∀ l₁ l₂, reverseAux l₁ l₂ ++ [a] = reverseAux l₁ (l₂ ++ [a]) := by
  --   intro l₁; induction l₁ <;> aesop (add norm unfold reverseAux)
  -- aesop (add norm unfold reverse)

-- Note: reverse_core is called reverseAux in Lean 4.
-- attribute [-simp] reverseAux_eq
@[simp]
theorem reverse_core_eq (l₁ l₂ : List α) : reverseAux l₁ l₂ = reverse l₁ ++ l₂ := by
  induction l₁ generalizing l₂ <;> aesop

theorem reverse_cons' (a : α) (l : List α) : reverse (a::l) = concat (reverse l) a := by
  aesop

@[simp] theorem reverse_singleton (a : α) : reverse [a] = [a] := rfl

attribute [-simp] reverse_append
@[simp] theorem X.reverse_append (s t : List α) : reverse (s ++ t) = (reverse t) ++ (reverse s) := by
  induction s <;> aesop

-- attribute [-simp] reverse_concat
theorem X.reverse_concat (l : List α) (a : α) : reverse (concat l a) = a :: reverse l := by
  aesop

attribute [-simp] reverse_reverse
@[simp] theorem X.reverse_reverse (l : List α) : reverse (reverse l) = l := by
  induction l <;> aesop

@[simp] theorem reverse_involutive : Involutive (@reverse α) := by
  aesop

@[simp] theorem reverse_injective {α : Type u} : Injective (@reverse α) := by
  aesop

@[simp] theorem reverse_surjective {α : Type u} : Surjective (@reverse α) := by
  aesop

@[simp] theorem reverse_bijective : Bijective (@reverse α) := by
  aesop

@[simp] theorem reverse_inj {l₁ l₂ : List α} : reverse l₁ = reverse l₂ ↔ l₁ = l₂ := by
  aesop (add safe forward reverse_injective)

theorem reverse_eq_iff {l l' : List α} :
  l.reverse = l' ↔ l = l'.reverse := by
  aesop

@[simp] theorem reverse_eq_nil {l : List α} : reverse l = [] ↔ l = [] := by
  aesop (add norm simp reverse_eq_iff)

theorem concat_eq_reverse_cons (a : α) (l : List α) : concat l a = reverse (a :: reverse l) := by
  induction l <;> aesop

attribute [-simp] length_reverse
@[simp] theorem X.length_reverse (l : List α) : length (reverse l) = length l := by
  induction l <;> aesop

theorem map_reverse (f : α → β) (l : List α) : map f (reverse l) = reverse (map f l) := by
  induction l <;> aesop

-- attribute [-simp] map_reverseAux
theorem map_reverse_core (f : α → β) (l₁ l₂ : List α) :
  map f (reverseAux l₁ l₂) = reverseAux (map f l₁) (map f l₂) := by
  aesop (add norm simp reverse_map)

attribute [-simp] mem_reverse
@[simp] theorem X.mem_reverse {a : α} {l : List α} : a ∈ reverse l ↔ a ∈ l := by
  induction l <;> aesop

@[simp] theorem reverse_replicate (a : α) (n) : reverse (replicate n a) = replicate n a :=
  ADMIT -- Several missing lemmas.

/-! ### empty -/

theorem empty_iff_eq_nil {l : List α} : Empty l ↔ l = [] := by
  aesop

/-! ### init -/

@[simp] theorem length_init : ∀ (l : List α), length (init l) = length l - 1
  | [] => by aesop
  | [_] => by aesop
  | (_ :: y :: zs) => by
    have ih := length_init (y :: zs)
    aesop (add norm simp [init, Nat.add_sub_cancel])

/-! ### last -/

@[simp] theorem last_cons {a : α} {l : List α} :
  ∀ (h : l ≠ nil), last (a :: l) (cons_ne_nil a l) = last l h := by
  aesop (add 1% cases List)

@[simp] theorem last_append_singleton {a : α} (l : List α) :
  last (l ++ [a]) (append_ne_nil_of_ne_nil_right l _ (cons_ne_nil a _)) = a := by
  induction l <;> aesop

theorem last_append (l₁ l₂ : List α) (h : l₂ ≠ []) :
  last (l₁ ++ l₂) (append_ne_nil_of_ne_nil_right l₁ l₂ h) = last l₂ h := by
  induction l₁ <;> aesop

theorem last_concat {a : α} (l : List α) : last (concat l a) (concat_ne_nil a l) = a := by
  aesop

@[simp] theorem last_singleton (a : α) : last [a] (cons_ne_nil a []) = a := rfl

@[simp] theorem last_cons_cons (a₁ a₂ : α) (l : List α) :
  last (a₁::a₂::l) (cons_ne_nil _ _) = last (a₂::l) (cons_ne_nil a₂ l) := rfl

theorem init_append_last : ∀ {l : List α} (h : l ≠ []), init l ++ [last l h] = l
  | [] => by aesop
  | [_] => by aesop
  | x :: y :: zs => by
    have ih := init_append_last (l := y :: zs)
    aesop (add norm simp [init, last])

theorem last_congr {l₁ l₂ : List α} (h₁ : l₁ ≠ []) (h₂ : l₂ ≠ []) (h₃ : l₁ = l₂) :
  last l₁ h₁ = last l₂ h₂ := by
  aesop

theorem last_mem : ∀ {l : List α} (h : l ≠ []), last l h ∈ l := by
  intro l; induction l <;> aesop (add norm simp last, 1% cases List)

theorem last_replicate_succ (a m : Nat) :
  (replicate m.succ a).last
    (ne_nil_of_length_eq_succ
      (show (replicate m.succ a).length = m.succ by rw [length_replicate])) =
  a := by
  induction m <;> aesop

/-! ### last' -/
section last'
set_option linter.deprecated false
-- TODO `last'` has been deprecated in favour of `getLast?`
-- unfortunately a simple replacement breaks the tests below.

@[simp] theorem last'_is_none :
  ∀ {l : List α}, (getLast? l).isNone ↔ l = []
  | [] => by aesop
  | [a] => by aesop
  | a :: a' :: as => by
    have ih := last'_is_none (l := a' :: as)
    aesop

@[simp] theorem last'_is_some : ∀ {l : List α}, l.last'.isSome ↔ l ≠ []
  | [] => by aesop
  | [a] => by aesop
  | a :: a' :: as => by
    have ih := last'_is_some (l := a' :: as)
    aesop

theorem mem_last'_eq_last : ∀ {l : List α} {x : α}, x ∈ l.last' → ∃ h, x = last l h
  | [], _, h => by aesop
  | [_], _, h => by aesop
  | a :: a' :: as, x, h => by
    have ih := mem_last'_eq_last (l := a' :: as) (x := x)
    aesop (add norm simp last')

theorem last'_eq_last_of_ne_nil : ∀ {l : List α} (h : l ≠ []), l.last' = some (l.last h)
  | [], h => by aesop
  | [a], _ => by aesop
  | _ :: b :: l, _ => by
    have ih := last'_eq_last_of_ne_nil (l := b :: l)
    aesop

theorem mem_last'_cons {x y : α} : ∀ {l : List α} (_ : x ∈ l.last'), x ∈ (y :: l).last' := by
  intro l; induction l <;> aesop

theorem mem_of_mem_last' {l : List α} {a : α} (ha : a ∈ l.last') : a ∈ l := by
  match l with
  | [] => aesop
  | [_] => aesop
  | x :: y :: zs =>
    have ih := mem_of_mem_last' (l := y :: zs) (a := a)
    aesop

theorem init_append_last' : ∀ {l : List α} {a}, a ∈ l.last' → init l ++ [a] = l
  | [], _ => by aesop
  | [_], _ => by aesop
  | x :: y :: zs, a => by
    have ih := init_append_last' (l := y :: zs) (a := a)
    aesop (add norm simp init)

theorem ilast_eq_last' [Inhabited α] : ∀ l : List α, l.ilast = l.last'.iget
  | [] => by aesop
  | [a] => by aesop
  | [_, _] => by aesop
  | [_, _, _] => by aesop
  | (_ :: _ :: c :: l) => by
    have ih := ilast_eq_last' (c :: l)
    aesop

@[simp] theorem last'_append_cons : ∀ (l₁ : List α) (a : α) (l₂ : List α),
  last' (l₁ ++ a :: l₂) = last' (a :: l₂)
  | [], a, l₂ => by aesop
  | [_], a, l₂ => by aesop
  | _ :: c :: l₁, a, l₂ =>
    have ih := last'_append_cons (c :: l₁) a
    by aesop

@[simp] theorem getLast?_cons_cons (x y : α) (l : List α) :
  getLast? (x :: y :: l) = getLast? (y :: l) := rfl

theorem last'_append_of_ne_nil (l₁ : List α) : ∀ {l₂ : List α} (_ : l₂ ≠ []),
  last' (l₁ ++ l₂) = last' l₂
  | [], hl₂ => by aesop
  | b :: l₂, _ => by aesop

theorem last'_append {l₁ l₂ : List α} {x : α} (h : x ∈ l₂.last') :
  x ∈ (l₁ ++ l₂).last' := by
  aesop (add 1% cases List)

end last'

/-! ### head(') and tail -/

-- Note: Lean 3 head is Lean 4 ihead.

-- attribute [-simp] ihead_eq_head'
theorem head_eq_head' [Inhabited α] (l : List α) : ihead l = (head' l).iget := by
  aesop (add 1% cases List)

theorem mem_of_mem_head' {x : α} : ∀ {l : List α}, x ∈ l.head' → x ∈ l := by
  intro l; induction l <;> aesop

-- attribute [-simp] head'_cons
@[simp] theorem X.head'_cons [Inhabited α] (a : α) (l : List α) : head' (a::l) = a := rfl

attribute [-simp] tail_nil
@[simp] theorem X.tail_nil : tail (@nil α) = [] := rfl

attribute [-simp] tail_cons
@[simp] theorem X.tail_cons (a : α) (l : List α) : tail (a::l) = l := rfl

-- attribute [-simp] ihead_append
@[simp] theorem head_append [Inhabited α] (t : List α) {s : List α} (h : s ≠ []) :
  ihead (s ++ t) = ihead s := by
  aesop (add 1% cases List)

theorem head'_append {s t : List α} {x : α} (h : x ∈ s.head') :
  x ∈ (s ++ t).head' := by
  aesop (add 1% cases List)

theorem head'_append_of_ne_nil : ∀ (l₁ : List α) {l₂ : List α} (_ : l₁ ≠ []),
  head' (l₁ ++ l₂) = head' l₁ := by
  aesop (add 1% cases List)

theorem tail_append_singleton_of_ne_nil {a : α} {l : List α} (h : l ≠ nil) :
  tail (l ++ [a]) = tail l ++ [a] := by
  induction l <;> aesop

theorem cons_head'_tail : ∀ {l : List α} {a : α} (_ : a ∈ head' l), a :: tail l = l := by
  aesop

-- attribute [-simp] ihead_mem_head'
theorem head_mem_head' [Inhabited α] : ∀ {l : List α} (_ : l ≠ []), ihead l ∈ head' l := by
  aesop

-- attribute [-simp] cons_ihead_tail
theorem cons_head_tail [Inhabited α] {l : List α} (h : l ≠ []) : (ihead l)::(tail l) = l := by
  aesop

end List<|MERGE_RESOLUTION|>--- conflicted
+++ resolved
@@ -656,11 +656,7 @@
 
 -- attribute [-simp] eq_replicate_of_mem
 theorem X.eq_replicate_of_mem {a : α} {l : List α} : (∀ b, b ∈ l → b = a) → l = replicate l.length a := by
-<<<<<<< HEAD
-  induction l <;> aesop (options := { useSimpAll := false })
-=======
   induction l <;> aesop (config := { useSimpAll := false })
->>>>>>> 2f8ec979
 
 theorem eq_replicate' {a : α} {l : List α} : l = replicate l.length a ↔ ∀ b, b ∈ l → b = a := by
   induction l <;> aesop
@@ -707,11 +703,7 @@
 theorem replicate_right_injective (a : α) : Injective (λ n => replicate n a) := by
   unfold Injective; intro x y
   induction x generalizing y <;> induction y <;>
-<<<<<<< HEAD
-    aesop (options := { useSimpAll := false })
-=======
     aesop (config := { useSimpAll := false })
->>>>>>> 2f8ec979
 
 @[simp] theorem replicate_right_inj {a : α} {n m : Nat} :
     replicate n a = replicate m a ↔ n = m := by
