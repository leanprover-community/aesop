import Lake

open Lake DSL

package aesop {
  precompileModules := false -- breaks mathlib cache
}

@[default_target]
lean_lib Aesop

lean_lib AesopTest {
  globs := #[.submodules "AesopTest"]
}

<<<<<<< HEAD
require std from git "https://github.com/leanprover/std4" @ "nightly-testing"
=======
require std from git "https://github.com/leanprover/std4" @ "v4.2.0"
>>>>>>> 0654e7a1
<|MERGE_RESOLUTION|>--- conflicted
+++ resolved
@@ -13,8 +13,4 @@
   globs := #[.submodules "AesopTest"]
 }
 
-<<<<<<< HEAD
-require std from git "https://github.com/leanprover/std4" @ "nightly-testing"
-=======
-require std from git "https://github.com/leanprover/std4" @ "v4.2.0"
->>>>>>> 0654e7a1
+require std from git "https://github.com/leanprover/std4" @ "main"