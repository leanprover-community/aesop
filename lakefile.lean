import Lake

open Lake DSL

package aesop {
  precompileModules := false -- breaks mathlib cache
}

@[default_target]
lean_lib Aesop

lean_lib AesopTest {
  globs := #[.submodules "AesopTest"]
  leanOptions := #[⟨`linter.unusedVariables, false⟩]
  -- moreServerOptions := #[⟨`linter.unusedVariables, false⟩]
}

<<<<<<< HEAD
require std from git "https://github.com/leanprover/std4" @ "nightly-testing-2024-02-24"
=======
require std from git "https://github.com/leanprover/std4" @ "v4.6.0"
>>>>>>> c51fa8ea
<|MERGE_RESOLUTION|>--- conflicted
+++ resolved
@@ -15,8 +15,4 @@
   -- moreServerOptions := #[⟨`linter.unusedVariables, false⟩]
 }
 
-<<<<<<< HEAD
-require std from git "https://github.com/leanprover/std4" @ "nightly-testing-2024-02-24"
-=======
-require std from git "https://github.com/leanprover/std4" @ "v4.6.0"
->>>>>>> c51fa8ea
+require std from git "https://github.com/leanprover/std4" @ "bump/v4.7.0"