--- conflicted
+++ resolved
@@ -4,17 +4,10 @@
  [{"url": "https://github.com/leanprover/std4",
    "type": "git",
    "subDir": null,
-<<<<<<< HEAD
-   "rev": "5cda2bc9d83dbc5a6da507511c60969b6820401d",
+   "rev": "d0805c0c38d3aab61ae316afd6bd7a4fa5a40e44",
    "name": "std",
    "manifestFile": "lake-manifest.json",
-   "inputRev": "nightly-testing-2024-02-24",
-=======
-   "rev": "a7543d1a6934d52086971f510e482d743fe30cf3",
-   "name": "std",
-   "manifestFile": "lake-manifest.json",
-   "inputRev": "v4.6.0",
->>>>>>> c51fa8ea
+   "inputRev": "bump/v4.7.0",
    "inherited": false,
    "configFile": "lakefile.lean"}],
  "name": "aesop",
