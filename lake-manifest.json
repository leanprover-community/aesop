--- conflicted
+++ resolved
@@ -5,17 +5,10 @@
    "type": "git",
    "subDir": null,
    "scope": "",
-<<<<<<< HEAD
-   "rev": "d23b152f41221103d99a5a741210e0ac483d80b2",
-   "name": "batteries",
-   "manifestFile": "lake-manifest.json",
-   "inputRev": "nightly-testing",
-=======
    "rev": "8da40b72fece29b7d3fe3d768bac4c8910ce9bee",
    "name": "batteries",
    "manifestFile": "lake-manifest.json",
    "inputRev": "v4.24.0",
->>>>>>> 725ac8cd
    "inherited": false,
    "configFile": "lakefile.toml"}],
  "name": "aesop",
