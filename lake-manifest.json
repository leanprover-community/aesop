{"version": 7,
 "packagesDir": ".lake/packages",
 "packages":
 [{"url": "https://github.com/leanprover/std4",
   "type": "git",
   "subDir": null,
<<<<<<< HEAD
   "rev": "0af134abc3d7433de13467d9dc4281e155c1fbfd",
   "name": "std",
   "manifestFile": "lake-manifest.json",
   "inputRev": "nightly-testing",
=======
   "rev": "32983874c1b897d78f20d620fe92fc8fd3f06c3a",
   "name": "std",
   "manifestFile": "lake-manifest.json",
   "inputRev": "v4.7.0",
>>>>>>> decc71a7
   "inherited": false,
   "configFile": "lakefile.lean"}],
 "name": "aesop",
 "lakeDir": ".lake"}<|MERGE_RESOLUTION|>--- conflicted
+++ resolved
@@ -4,17 +4,10 @@
  [{"url": "https://github.com/leanprover/std4",
    "type": "git",
    "subDir": null,
-<<<<<<< HEAD
-   "rev": "0af134abc3d7433de13467d9dc4281e155c1fbfd",
+   "rev": "7022446d4bf5443d9b26daf4cc10fb6b551ff798",
    "name": "std",
    "manifestFile": "lake-manifest.json",
    "inputRev": "nightly-testing",
-=======
-   "rev": "32983874c1b897d78f20d620fe92fc8fd3f06c3a",
-   "name": "std",
-   "manifestFile": "lake-manifest.json",
-   "inputRev": "v4.7.0",
->>>>>>> decc71a7
    "inherited": false,
    "configFile": "lakefile.lean"}],
  "name": "aesop",
