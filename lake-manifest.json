--- conflicted
+++ resolved
@@ -4,14 +4,10 @@
  [{"url": "https://github.com/leanprover-community/batteries",
    "type": "git",
    "subDir": null,
-<<<<<<< HEAD
    "rev": "e40e17375cece89474d63e1ed1455229f3b3b092",
-=======
-   "rev": "7b3c48b58fa0ae1c8f27889bdb086ea5e4b27b06",
->>>>>>> bbb5ab51
    "name": "batteries",
    "manifestFile": "lake-manifest.json",
-   "inputRev": "nightly-testing-2024-05-11",
+   "inputRev": "nightly-testing",
    "inherited": false,
    "configFile": "lakefile.lean"}],
  "name": "aesop",
