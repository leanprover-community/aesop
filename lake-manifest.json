{"version": 7,
 "packagesDir": ".lake/packages",
 "packages":
 [{"url": "https://github.com/leanprover/std4",
   "type": "git",
   "subDir": null,
<<<<<<< HEAD
   "rev": "27369b95662a33f4d89d1c70a230dd695ddc1b6a",
=======
   "rev": "1972e073b3e6bc0776ad5b544bfa7db7fc3f7c36",
>>>>>>> 1c638703
   "name": "std",
   "manifestFile": "lake-manifest.json",
   "inputRev": "nightly-testing",
   "inherited": false,
   "configFile": "lakefile.lean"}],
 "name": "aesop",
 "lakeDir": ".lake"}<|MERGE_RESOLUTION|>--- conflicted
+++ resolved
@@ -4,14 +4,10 @@
  [{"url": "https://github.com/leanprover/std4",
    "type": "git",
    "subDir": null,
-<<<<<<< HEAD
-   "rev": "27369b95662a33f4d89d1c70a230dd695ddc1b6a",
-=======
-   "rev": "1972e073b3e6bc0776ad5b544bfa7db7fc3f7c36",
->>>>>>> 1c638703
+   "rev": "61139f1bebf8b73f5677c1f18dcbc1e0ee5a8abc",
    "name": "std",
    "manifestFile": "lake-manifest.json",
-   "inputRev": "nightly-testing",
+   "inputRev": "bump/v4.6.0",
    "inherited": false,
    "configFile": "lakefile.lean"}],
  "name": "aesop",
