{"version": "1.0.0",
 "packagesDir": ".lake/packages",
 "packages":
 [{"url": "https://github.com/leanprover-community/batteries",
   "type": "git",
   "subDir": null,
<<<<<<< HEAD
   "rev": "902a29f7e1c0c8f6e4580dd9a10bf8731bfae9bd",
=======
   "rev": "51e6e0d24db9341fb031288c298b7e6b56102253",
>>>>>>> 011bf059
   "name": "batteries",
   "manifestFile": "lake-manifest.json",
   "inputRev": "nightly-testing",
   "inherited": false,
   "configFile": "lakefile.lean"}],
 "name": "aesop",
 "lakeDir": ".lake"}<|MERGE_RESOLUTION|>--- conflicted
+++ resolved
@@ -4,11 +4,7 @@
  [{"url": "https://github.com/leanprover-community/batteries",
    "type": "git",
    "subDir": null,
-<<<<<<< HEAD
-   "rev": "902a29f7e1c0c8f6e4580dd9a10bf8731bfae9bd",
-=======
-   "rev": "51e6e0d24db9341fb031288c298b7e6b56102253",
->>>>>>> 011bf059
+   "rev": "af2dda22771c59db026c48ac0aabc73b72b7a4de",
    "name": "batteries",
    "manifestFile": "lake-manifest.json",
    "inputRev": "nightly-testing",
