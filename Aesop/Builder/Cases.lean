/-
Copyright (c) 2022 Jannis Limperg. All rights reserved.
Released under Apache 2.0 license as described in the file LICENSE.
Authors: Jannis Limperg
-/

import Aesop.Builder.Basic
import Aesop.RuleTac.Cases

open Lean
open Lean.Meta

namespace Aesop

namespace CasesPattern

def check (decl : Name) (p : CasesPattern) : MetaM Unit :=
  withoutModifyingState do
    let p ← p.toExpr
    unless p.isAppOf' decl do
      throwError "expected pattern '{p}' ({toString p}) to be an application of '{decl}'"

def toIndexingMode (p : CasesPattern) : MetaM IndexingMode :=
<<<<<<< HEAD
  withoutModifyingState do
    .hyps <$> (withConfigWithKey discrTreeConfig <| DiscrTree.mkPath (← p.toExpr))
=======
  withoutModifyingState do .hyps <$> mkDiscrTreePath (← p.toExpr)
>>>>>>> a4a08d92

end CasesPattern


namespace RuleBuilderOptions

def casesTransparency (opts : RuleBuilderOptions) : TransparencyMode :=
  opts.transparency?.getD .reducible

def casesIndexTransparency (opts : RuleBuilderOptions) : TransparencyMode :=
  opts.indexTransparency?.getD .reducible

def casesPatterns (opts : RuleBuilderOptions) : Array CasesPattern :=
  opts.casesPatterns?.getD #[]

end RuleBuilderOptions

namespace RuleBuilder

def mkCasesTarget (decl : Name) (casesPatterns : Array CasesPattern) :
    CasesTarget :=
  if casesPatterns.isEmpty then
    .decl decl
  else
    .patterns casesPatterns

def getCasesIndexingMode (decl : Name) (indexMd : TransparencyMode)
    (casesPatterns : Array CasesPattern) : MetaM IndexingMode := do
  if indexMd != .reducible then
    return .unindexed
  if casesPatterns.isEmpty then
    IndexingMode.hypsMatchingConst decl
  else
    .or <$> casesPatterns.mapM (·.toIndexingMode)

def casesCore (info : InductiveVal) (pats : Array CasesPattern)
    (imode? : Option IndexingMode) (md indexMd : TransparencyMode)
    (phase : PhaseSpec) : MetaM LocalRuleSetMember := do
  let decl := info.name
  pats.forM (·.check decl)
  let imode ← imode?.getDM $ getCasesIndexingMode decl indexMd pats
  let target := mkCasesTarget decl pats
  let ctorNames ← mkCtorNames info
  let tac := .cases target md info.isRec ctorNames
  return .global $ .base $ phase.toRule decl .cases .global tac imode none

def cases : RuleBuilder := λ input => do
  let opts := input.options
  if input.phase.phase == .norm then throwError
    "aesop: cases builder cannot currently be used for norm rules."
    -- TODO `Meta.cases` may assign and introduce metavariables.
    -- (Specifically, it can *replace* existing metavariables, which Aesop
    -- counts as an assignment and an introduction.)
  let info ← elabInductiveRuleIdent .cases input.term
  casesCore info opts.casesPatterns opts.indexingMode? opts.casesTransparency
    opts.casesIndexTransparency input.phase

end Aesop.RuleBuilder<|MERGE_RESOLUTION|>--- conflicted
+++ resolved
@@ -21,12 +21,7 @@
       throwError "expected pattern '{p}' ({toString p}) to be an application of '{decl}'"
 
 def toIndexingMode (p : CasesPattern) : MetaM IndexingMode :=
-<<<<<<< HEAD
-  withoutModifyingState do
-    .hyps <$> (withConfigWithKey discrTreeConfig <| DiscrTree.mkPath (← p.toExpr))
-=======
   withoutModifyingState do .hyps <$> mkDiscrTreePath (← p.toExpr)
->>>>>>> a4a08d92
 
 end CasesPattern
 
