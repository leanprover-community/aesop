/-
Copyright (c) 2024 Jannis Limperg. All rights reserved.
Released under Apache 2.0 license as described in the file LICENSE.
Authors: Jannis Limperg
-/

import Aesop.Script.UScript
import Aesop.Script.SScript
import Aesop.Tracing

open Lean Lean.Meta

namespace Aesop.Script

inductive StepTree where
  | empty
  | node (step : Step) (index : Nat) (children : Array StepTree)
  deriving Nonempty

namespace StepTree

protected partial def toMessageData? : StepTree → Option MessageData
  | empty => none
  | node step index children =>
    m!"- {index}: {step}{if children.isEmpty then m!"" else indentD $ MessageData.joinSep (children.filterMap (·.toMessageData?) |>.toList) "\n"}"

protected def toMessageData (t : StepTree) : MessageData :=
  t.toMessageData?.getD "empty"

end StepTree

instance : ToMessageData StepTree :=
  ⟨StepTree.toMessageData⟩

partial def UScript.toStepTree (s : UScript) : StepTree := Id.run do
  let mut preGoalMap : Std.HashMap MVarId (Nat × Step) := ∅
  for h : i in [:s.size] do
    preGoalMap := preGoalMap.insert s[i].preGoal (i, s[i])
  if h : 0 < s.size then
    go preGoalMap s[0].preGoal
  else
    return .empty
where
  go (m : Std.HashMap MVarId (Nat × Step)) (goal : MVarId) : StepTree :=
    if let some (i, step) := m[goal]? then
      .node step i (step.postGoals.map (go m ·.goal))
    else
      .empty

def sortDedupArrays [Ord α] (as : Array (Array α)) : Array α :=
  let sz := as.foldl (init := 0) (· + ·.size)
  let as := as.foldl (init := Array.mkEmpty sz) (· ++ ·)
  as.sortDedup

def isConsecutiveSequence (ns : Array Nat) : Bool := Id.run do
  if let some hd := ns[0]? then
    let mut prev := hd
    for n in ns[1:] do
      if n != prev + 1 then
        return false
      prev := n
  return true

namespace StepTree

partial def focusableGoals (t : StepTree) : Std.HashMap MVarId Nat :=
  runST (λ _ => go t |>.run ∅) |>.2
where
  go {σ} : StepTree → StateRefT (Std.HashMap MVarId Nat) (ST σ) (Array Nat)
    | .empty => return #[]
    | .node step i children => do
      let childIndexes := sortDedupArrays $ ← children.mapM go
      let indexes :=
        (Array.mkEmpty $ childIndexes.size + 1).push i ++ childIndexes
      if isConsecutiveSequence indexes then
        let lastIndex := childIndexes[childIndexes.size - 1]?.getD i
        modify (·.insert step.preGoal lastIndex)
      return indexes

partial def numSiblings (t : StepTree) : Std.HashMap MVarId Nat :=
  runST (λ _ => go 0 t |>.run ∅) |>.2
where
  go {σ} (parentNumGoals : Nat) :
      StepTree → StateRefT (Std.HashMap MVarId Nat) (ST σ) Unit
    | .empty => return
    | .node step _ children => do
      modify (·.insert step.preGoal (parentNumGoals - 1))
      children.forM (go children.size)

end StepTree

partial def orderedUScriptToSScript (uscript : UScript) (tacticState : TacticState) : CoreM SScript :=
  withAesopTraceNode .script (λ e => return m!"{exceptEmoji e} Converting ordered unstructured script to structured script") do
  aesop_trace[script] "unstructured script:{indentD $ MessageData.joinSep (uscript.map toMessageData |>.toList) "\n"}"
  let stepTree := uscript.toStepTree
  aesop_trace[script] "step tree:{indentD $ toMessageData stepTree}"
  let focusable := stepTree.focusableGoals
  let numSiblings := stepTree.numSiblings
  aesop_trace[script] "focusable goals: {focusable.toArray.map λ (mvarId, n) => (mvarId.name, n)}"
  (·.fst) <$> go focusable numSiblings 0 (uscript.size - 1) tacticState
where
  go (focusable : Std.HashMap MVarId Nat) (numSiblings : Std.HashMap MVarId Nat)
      (start stop : Nat) (tacticState : TacticState) :
      CoreM (SScript × TacticState) := do
    if start > stop then
      return (.empty, tacticState)
    if let some step := uscript[start]? then
<<<<<<< HEAD
      aesop_trace[debug] "applying step:{indentD $ toMessageData step}"
      let some siblings := numSiblings[step.preGoal]?
        | throwError "aesop: internal error while structuring script: unknown sibling count for goal {step.preGoal.name}"
      aesop_trace[debug] "siblings: {siblings}"
      let innerStop? := focusable[step.preGoal]?
      aesop_trace[debug] "focusable: {innerStop?.isSome}"
      aesop_trace[debug] "visible goals: {tacticState.visibleGoals.map (·.goal.name)}"
=======
      aesop_trace[script] "applying step:{indentD $ toMessageData step}"
      let some siblings := numSiblings[step.preGoal]
        | throwError "aesop: internal error while structuring script: unknown sibling count for goal {step.preGoal.name}"
      aesop_trace[script] "siblings: {siblings}"
      let innerStop? := focusable[step.preGoal]
      aesop_trace[script] "focusable: {innerStop?.isSome}"
      aesop_trace[script] "visible goals: {tacticState.visibleGoals.map (·.goal.name)}"
>>>>>>> deb279eb
      let some goalPos := tacticState.getVisibleGoalIndex? step.preGoal
        -- I think his can be `none` if the step is for an mvar that was already
        -- assigned by some other step.
        | return (.empty, tacticState)
      aesop_trace[script] "goal position: {goalPos}"
      if innerStop?.isNone || siblings == 0 then
        let tacticState ← tacticState.applyStep step
        let (tailScript, tacticState) ← go focusable numSiblings (start + 1) stop tacticState
        return (.onGoal goalPos step tailScript, tacticState)
      else
        let innerStop := innerStop?.get!
        let (nestedScript, tacticState) ←
          tacticState.onGoalM step.preGoal λ tacticState => do
            let tacticState ← tacticState.applyStep step
            let (tailScript, tacticState) ←
              go focusable numSiblings (start + 1) innerStop tacticState
            return (.onGoal 0 step tailScript, tacticState)
        let (tailScript, tacticState) ←
          go focusable numSiblings (innerStop + 1) stop tacticState
        let script := .focusAndSolve goalPos nestedScript tailScript
        return (script, tacticState)
    else
      return (.empty, tacticState)

end Aesop.Script<|MERGE_RESOLUTION|>--- conflicted
+++ resolved
@@ -105,15 +105,6 @@
     if start > stop then
       return (.empty, tacticState)
     if let some step := uscript[start]? then
-<<<<<<< HEAD
-      aesop_trace[debug] "applying step:{indentD $ toMessageData step}"
-      let some siblings := numSiblings[step.preGoal]?
-        | throwError "aesop: internal error while structuring script: unknown sibling count for goal {step.preGoal.name}"
-      aesop_trace[debug] "siblings: {siblings}"
-      let innerStop? := focusable[step.preGoal]?
-      aesop_trace[debug] "focusable: {innerStop?.isSome}"
-      aesop_trace[debug] "visible goals: {tacticState.visibleGoals.map (·.goal.name)}"
-=======
       aesop_trace[script] "applying step:{indentD $ toMessageData step}"
       let some siblings := numSiblings[step.preGoal]
         | throwError "aesop: internal error while structuring script: unknown sibling count for goal {step.preGoal.name}"
@@ -121,7 +112,6 @@
       let innerStop? := focusable[step.preGoal]
       aesop_trace[script] "focusable: {innerStop?.isSome}"
       aesop_trace[script] "visible goals: {tacticState.visibleGoals.map (·.goal.name)}"
->>>>>>> deb279eb
       let some goalPos := tacticState.getVisibleGoalIndex? step.preGoal
         -- I think his can be `none` if the step is for an mvar that was already
         -- assigned by some other step.
