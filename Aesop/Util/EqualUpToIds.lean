--- conflicted
+++ resolved
@@ -197,12 +197,8 @@
   unsafe def exprsEqualUpToIdsCore₃ : Expr → Expr → ExprsEqualUpToIdsM Bool
     | .bvar i, .bvar j => return i == j
     | .fvar fvarId₁, .fvar fvarId₂ =>
-<<<<<<< HEAD
-      return (← read).equalFVarIds[fvarId₁]? == some fvarId₂
-=======
       return fvarId₁ == fvarId₂ ||
              (← read).equalFVarIds[fvarId₁]? == some fvarId₂
->>>>>>> ff420521
     | .sort u, .sort v => levelsEqualUpToIdsCore u v
     | .const decl₁ lvls₁, .const decl₂ lvls₂ => do
       if decl₁ == decl₂ && lvls₁.length == lvls₂.length then
@@ -263,11 +259,7 @@
           return false
         let map := (← get).leftUnassignedMVarValues
         if let some e₁ := map[m₁]? then
-<<<<<<< HEAD
-          exprsEqualUpToIdsCore e₁ e₂
-=======
           exprsEqualUpToIdsCore₂ e₁ e₂
->>>>>>> ff420521
         else
           modify λ s => {
             s with
@@ -279,11 +271,7 @@
           return false
         let map := (← get).rightUnassignedMVarValues
         if let some e₂ := map[m₂]? then
-<<<<<<< HEAD
-          exprsEqualUpToIdsCore e₁ e₂
-=======
           exprsEqualUpToIdsCore₂ e₁ e₂
->>>>>>> ff420521
         else
           modify λ s => {
             s with
