/-
Copyright (c) 2022 Jannis Limperg. All rights reserved.
Released under Apache 2.0 license as described in the file LICENSE.
Authors: Jannis Limperg
-/

import Aesop.ElabM
import Aesop.Percent
import Aesop.Rule.Name
import Aesop.Builder.Cases
import Aesop.Builder.Default
import Aesop.Builder.Forward
import Aesop.Builder.Unfold
import Aesop.RuleSet.Filter

open Lean
open Lean.Meta
open Lean.Elab
open Lean.Elab.Term


variable [Monad m] [MonadError m]


namespace Aesop.Frontend

namespace Parser

declare_syntax_cat Aesop.priority

syntax num "%" : Aesop.priority
syntax "-"? num : Aesop.priority

end Parser

inductive Priority
  | int (i : Int)
  | percent (p : Percent)
  deriving Inhabited

namespace Priority

def «elab» (stx : Syntax) : ElabM Priority :=
  withRef stx do
    unless ← shouldParsePriorities do throwError
      "unexpected priority."
    match stx with
    | `(priority| $p:num %) =>
      let p := p.raw.toNat
      match Percent.ofNat p with
      | some p => return percent p
      | none => throwError "percentage '{p}%' is not between 0 and 100."
    | `(priority| - $i:num) =>
      return int $ - i.raw.toNat
    | `(priority| $i:num) =>
      return int i.raw.toNat
    | _ => throwUnsupportedSyntax

instance : ToString Priority where
  toString
    | int i => toString i
    | percent p => p.toHumanString

def toInt? : Priority → Option Int
  | int i => some i
  | _ => none

def toPercent? : Priority → Option Percent
  | percent p => some p
  | _ => none

end Priority



namespace Parser

declare_syntax_cat Aesop.phase (behavior := symbol)

syntax "safe" : Aesop.phase
syntax "norm" : Aesop.phase
syntax "unsafe" : Aesop.phase

end Parser

def PhaseName.«elab» (stx : Syntax) : ElabM PhaseName :=
  withRef stx do
    match stx with
    | `(phase| safe) => return .safe
    | `(phase| norm) => return .norm
    | `(phase| unsafe) => return .«unsafe»
    | _ => throwUnsupportedSyntax


namespace Parser

declare_syntax_cat Aesop.builder_name (behavior := symbol)

syntax "apply" : Aesop.builder_name
syntax "simp" : Aesop.builder_name
syntax "unfold" : Aesop.builder_name
syntax "tactic" : Aesop.builder_name
syntax "constructors" : Aesop.builder_name
syntax "forward" : Aesop.builder_name
syntax "destruct" : Aesop.builder_name
syntax "cases" : Aesop.builder_name
syntax "default" : Aesop.builder_name

end Parser

inductive DBuilderName
  | regular (b : BuilderName)
  | «default»
  deriving Inhabited

namespace DBuilderName

def «elab» (stx : Syntax) : ElabM DBuilderName :=
  withRef stx do
    match stx with
    | `(builder_name| apply) => return regular .apply
    | `(builder_name| simp) => return regular .simp
    | `(builder_name| unfold) => return regular .unfold
    | `(builder_name| tactic) => return regular .tactic
    | `(builder_name| constructors) => return regular .constructors
    | `(builder_name| forward) => return regular .forward
    | `(builder_name| destruct) => return regular .destruct
    | `(builder_name| cases) => return regular .cases
    | `(builder_name| default) => return «default»
    | _ => throwUnsupportedSyntax

instance : ToString DBuilderName where
  toString
    | regular b => toString b
    | default => "default"

def toBuilderName? : DBuilderName → Option BuilderName
  | regular b => some b
  | _ => none

def toRuleBuilder : DBuilderName → RuleBuilder
  | .regular .apply => RuleBuilder.apply
  | .regular .cases => RuleBuilder.cases
  | .regular .constructors => RuleBuilder.constructors
  | .regular .destruct => RuleBuilder.forward (isDestruct := true)
  | .regular .forward => RuleBuilder.forward (isDestruct := false)
  | .regular .simp => RuleBuilder.simp
  | .regular .tactic => RuleBuilder.tactic
  | .regular .unfold => RuleBuilder.unfold
  | .default => RuleBuilder.default

end DBuilderName


namespace Parser

declare_syntax_cat Aesop.indexing_mode (behavior := symbol)

syntax "target " term : Aesop.indexing_mode
syntax "hyp " term : Aesop.indexing_mode
syntax "unindexed " : Aesop.indexing_mode

end Parser

def elabSingleIndexingMode (stx : Syntax) : ElabM IndexingMode :=
  withRef stx do
    match stx with
    | `(indexing_mode| target $t:term) => .target <$> elabKeys t
    | `(indexing_mode| hyp $t:term) => .hyps <$> elabKeys t
    | `(indexing_mode| unindexed) => return .unindexed
    | _ => throwUnsupportedSyntax
  where
    elabKeys (stx : Syntax) : ElabM (Array DiscrTree.Key) :=
      show TermElabM _ from withoutModifyingState do
<<<<<<< HEAD
        let e ← elabPattern stx
        withConfigWithKey discrTreeConfig <| DiscrTree.mkPath (← instantiateMVars e)
=======
        mkDiscrTreePath (← elabPattern stx)
>>>>>>> a4a08d92

def IndexingMode.elab (stxs : Array Syntax) : ElabM IndexingMode :=
  .or <$> stxs.mapM elabSingleIndexingMode

def CasesPattern.elab (stx : Syntax) : TermElabM CasesPattern := do
  abstractMVars (← elabPattern stx)


namespace Parser

syntax transparency := &"default" <|> &"reducible" <|> &"instances" <|> &"all"

end Parser

open Parser in
def elabTransparency : TSyntax ``transparency → TermElabM TransparencyMode
  | `(transparency| default) => return .default
  | `(transparency| reducible) => return .reducible
  | `(transparency| instances) => return .instances
  | `(transparency| all) => return .all
  | _ => throwUnsupportedSyntax

namespace Parser

declare_syntax_cat Aesop.builder_option

syntax " (" &"immediate" " := " "[" ident,+,? "]" ")" : Aesop.builder_option
syntax " (" &"index" " := " "[" Aesop.indexing_mode,+,? "]" ")" : Aesop.builder_option
syntax " (" &"pattern" " := " term ")" : Aesop.builder_option
syntax " (" &"cases_patterns" " := " "[" term,+,? "]" ")" : Aesop.builder_option
syntax " (" &"transparency" " := " transparency ")" : Aesop.builder_option
syntax " (" &"transparency!" " := " transparency ")" : Aesop.builder_option

end Parser

inductive BuilderOption
  | immediate (names : Array Name)
  | index (imode : IndexingMode)
  | pattern (stx : Term)
  | casesPatterns (pats : Array CasesPattern)
  | transparency (md : TransparencyMode) (alsoForIndex : Bool)

namespace BuilderOption

def «elab» (stx : TSyntax `Aesop.builder_option) : ElabM BuilderOption :=
  withRef stx do
    match stx with
    | `(builder_option| (immediate := [$ns:ident,*])) =>
      return immediate $ (ns : Array Syntax).map (·.getId)
    | `(builder_option| (index := [$imodes:Aesop.indexing_mode,*])) =>
      index <$> IndexingMode.elab imodes
    | `(builder_option| (pattern := $pat:term)) =>
      return pattern pat
    | `(builder_option| (cases_patterns := [$pats:term,*])) =>
      casesPatterns <$> (pats : Array Syntax).mapM (CasesPattern.elab ·)
    | `(builder_option| (transparency := $md)) =>
      let md ← elabTransparency md
      return transparency md (alsoForIndex := false)
    | `(builder_option| (transparency! := $md)) =>
      let md ← elabTransparency md
      return transparency md (alsoForIndex := true)
    | _ => throwUnsupportedSyntax

end BuilderOption



def addBuilderOption (bos : RuleBuilderOptions) :
    BuilderOption → RuleBuilderOptions
  | .immediate ns => { bos with immediatePremises? := ns }
  | .index imode => { bos with indexingMode? := imode }
  | .pattern pat => { bos with pattern? := pat }
  | .casesPatterns ps => { bos with casesPatterns? := ps }
  | .transparency md alsoForIndex =>
    let bos := { bos with transparency? := md }
    if alsoForIndex then
      { bos with indexTransparency? := md }
    else
      bos


namespace Parser

syntax ruleSetsFeature := "(" &"rule_sets" " := " "[" ident,+,? "]" ")"

end Parser

def RuleSetName.elab (stx : Syntax) : RuleSetName :=
  stx.getId.eraseMacroScopes
  -- We erase macro scopes to support macros such as
  --   macro &"aesop_test" : tactic => `(tactic| aesop (rule_sets [test]))
  -- Here the macro hygienifies `test` by appending macro scopes, but we want
  -- to interpret `test` as a global name.

structure RuleSets where
  ruleSets : Array RuleSetName
  deriving Inhabited

namespace RuleSets

def «elab» (stx : Syntax) : ElabM RuleSets :=
  withRef stx do
    match stx with
    | `(Parser.ruleSetsFeature| (rule_sets := [$ns:ident,*])) =>
      return ⟨(ns : Array Syntax).map RuleSetName.elab⟩
    | _ => throwUnsupportedSyntax

end RuleSets


namespace Parser

declare_syntax_cat Aesop.feature (behavior := symbol)

-- NOTE: This grammar has overlapping rules `ident`, `Aesop.phase` and
-- `Aesop.builder_name`, which can all consist of a single ident. For ambiguous
-- parses, a `choice` node with two children is created; one being an
-- `Aesop.phase` or `Aesop.builder_name` node and the other being a `featIdent`
-- node. When we process these `choice` nodes, we select the non-`ident` one.

syntax Aesop.phase : Aesop.feature
syntax Aesop.priority : Aesop.feature
syntax Aesop.builder_name : Aesop.feature
syntax Aesop.builder_option : Aesop.feature
syntax ruleSetsFeature : Aesop.feature
syntax (name := featIdent) ident : Aesop.feature
syntax "(" term ")" : Aesop.feature

end Parser

inductive Feature
  | phase (p : PhaseName)
  | priority (p : Priority)
  | builder (b : DBuilderName)
  | builderOption (o : BuilderOption)
  | term (i : Term)
  | ruleSets (rs : RuleSets)
  deriving Inhabited

namespace Feature

-- Workaround for codegen bug, see #182
set_option compiler.extract_closed false in
partial def «elab» (stx : Syntax) : ElabM Feature :=
  withRef stx do
    match stx with
    | `(feature| $p:Aesop.priority) => priority <$> Priority.elab p
    | `(feature| $p:Aesop.phase) => phase <$> PhaseName.elab p
    | `(feature| $b:Aesop.builder_name) => builder <$> DBuilderName.elab b
    | `(feature| $o:Aesop.builder_option) => builderOption <$> BuilderOption.elab o
    | `(feature| $rs:ruleSetsFeature) => ruleSets <$> RuleSets.elab rs
    | `(feature| $i:ident) => return term i
    | `(feature| ($t:term)) => return term t
    | stx => do
      if stx.isOfKind choiceKind then
        let nonIdentAlts :=
          stx.getArgs.filter λ stx => ! stx.isOfKind ``Parser.featIdent
        if h : nonIdentAlts.size = 1 then
          return ← «elab» $ nonIdentAlts[0]
      throwUnsupportedSyntax

end Feature


namespace Parser

declare_syntax_cat Aesop.rule_expr (behavior := symbol)

syntax Aesop.feature : Aesop.rule_expr
syntax Aesop.feature ppSpace Aesop.rule_expr : Aesop.rule_expr
syntax Aesop.feature " [" Aesop.rule_expr,+,? "]" : Aesop.rule_expr

end Parser


inductive RuleExpr
  | node (f : Feature) (children : Array RuleExpr)
  deriving Inhabited

namespace RuleExpr

partial def «elab» (stx : Syntax) : ElabM RuleExpr :=
  withRef stx do
    match stx with
    | `(rule_expr| $f:Aesop.feature $e:Aesop.rule_expr) => do
      return node (← Feature.elab f) #[← «elab» e]
    | `(rule_expr| $f:Aesop.feature [ $es:Aesop.rule_expr,* ]) => do
      return node (← Feature.elab f) (← (es : Array Syntax).mapM «elab»)
    | `(rule_expr| $f:Aesop.feature) => do
      return node (← Feature.elab f) #[]
    | _ => throwUnsupportedSyntax

-- Fold the branches of a `RuleExpr`. We treat each branch as a list of features
-- which we fold over. The result is an array containing one result per branch.
partial def foldBranchesM {m} [Monad m] (f : σ → Feature → m σ) (init : σ)
    (e : RuleExpr) : m (Array σ) :=
  go init #[] e
  where
    go (c : σ) (acc : Array σ) : RuleExpr → m (Array σ)
      | RuleExpr.node feat cs => do
        let c ← f c feat
        if cs.isEmpty then
          return acc.push c
        else
          cs.foldlM (init := acc) (go c)

end RuleExpr

structure RuleConfig where
  term? : Option Term
  phase? : Option PhaseName
  priority? : Option Priority
  builder? : Option DBuilderName
  builderOptions : RuleBuilderOptions
  ruleSets : RuleSets

namespace RuleConfig

def addFeature (c : RuleConfig) : Feature → m RuleConfig
  | .phase phase => return { c with phase? := phase }
  | .priority priority => return { c with priority? := priority }
  | .term term => do
    if let some oldTerm := c.term? then
      throwError "duplicate rule '{term}'; rule '{oldTerm}' was already given.\nUse [<term>,...] to give multiple rules."
    return { c with term? := term }
  | .builder builder => return { c with builder? := builder }
  | .builderOption opt =>
    return { c with builderOptions := addBuilderOption c.builderOptions opt }
  | .ruleSets newRuleSets =>
    have _ : Ord RuleSetName := ⟨Name.quickCmp⟩
    let ruleSets := ⟨Array.mergeDedup c.ruleSets.ruleSets newRuleSets.ruleSets.qsortOrd⟩
    return { c with ruleSets := ruleSets }

def getPenalty (phase : PhaseName) (c : RuleConfig) : m Int := do
  let (some priority) := c.priority? | throwError
    "{phase} rules must specify an integer penalty"
  let (some penalty) := priority.toInt? | throwError
    "{phase} rules must specify an integer penalty (not a success probability)"
  return penalty

def getSuccessProbability (c : RuleConfig) : m Percent := do
  let (some priority) := c.priority? | throwError
    "unsafe rules must specify a success probability"
  let (some prob) := priority.toPercent? | throwError
    "unsafe rules must specify a success probability (not an integer penalty)"
  return prob

def getSimpPriority (c : RuleConfig) : m Nat := do
  let prio? := do
    let priority ← (← c.priority?).toInt?
    guard $ priority ≥ 0
    return priority.toNat
  let (some prio) := prio? | throwError
    "simp rules must specify a non-negative integer priority"
  return prio

def getTerm (c : RuleConfig) : m Term := do
  let some term := c.term? | throwError
    "missing rule"
  return term

def getPhase (c : RuleConfig) : m PhaseName := do
  let some phase := c.phase? | throwError
    "missing phase (norm/safe/unsafe)"
  return phase

def getBuilder (c : RuleConfig) : m DBuilderName := do
  let some builder := c.builder? | throwError
    "missing rule builder (apply, forward, simp, ...)"
  return builder

def getPhaseSpec (c : RuleConfig) : m PhaseSpec := do
  match ← c.getPhase with
  | .safe =>
    return .safe { penalty := ← c.getPenalty .safe, safety := .safe }
  | .unsafe =>
    return .unsafe { successProbability := ← c.getSuccessProbability }
  | .norm =>
    return .norm { penalty := ← c.getPenalty .norm }

def getRuleBuilderInput (c : RuleConfig) : TermElabM RuleBuilderInput := do
  let term ← c.getTerm
  let phase ← c.getPhaseSpec
  let options := c.builderOptions
  return { term, options, phase }

def buildRule (c : RuleConfig) :
    ElabM (LocalRuleSetMember × Array RuleSetName) := do
  let builder ← c.getBuilder
  let builderInput ← c.getRuleBuilderInput
  let ruleSetMember ← builder.toRuleBuilder builderInput
  return (ruleSetMember, c.ruleSets.ruleSets)

def buildGlobalRule (c : RuleConfig) :
    ElabM (GlobalRuleSetMember × Array RuleSetName) := do
  let (m, rsNames) ← buildRule c
  if let some m := m.toGlobalRuleSetMember? then
    return (m, rsNames)
  else
    throwError "internal error: buildGlobalRule: unexpected local rule"

def buildLocalRule (c : RuleConfig) : ElabM LocalRuleSetMember :=
  (·.fst) <$> c.buildRule

def toRuleFilter (c : RuleConfig) : ElabM (RuleSetNameFilter × RuleFilter) := do
  let term ← c.getTerm
  if ! term.raw.isIdent then
    throwError "erase rule must be a name, not a composite term"
  let some e ← resolveId? term
    | throwError "unknown identifier: {term}"
  let (name, scope) ←
    match e with
    | .const decl _ => pure (decl, .global)
    | .fvar fvarId => pure ((← fvarId.getDecl).userName, .local)
    | _ => throwError "internal error: expected const or fvar, but got '{e}'"
  let builders ←
    match c.builder? with
    | none => pure #[]
    | some b => do
      let (some builder) := b.toBuilderName? | throwError
        "{b} cannot be used when erasing rules.\nUse the corresponding non-default builder (e.g. 'apply' or 'constructors') instead."
        -- We could instead look for the correct non-default builder ourselves
        -- by re-running the logic that determines which builder to use.
      pure #[builder]
  let phases :=
    match c.phase? with
    | none => #[]
    | some p => #[p]
  let ruleSetNames := c.ruleSets.ruleSets
  return ({ ns := ruleSetNames }, { name, scope, builders, phases })

def validateForAdditionalRules (c : RuleConfig) (defaultRuleSet : RuleSetName) :
    m RuleConfig := do
  let term ← c.getTerm
  let (phase, priority) ← getPhaseAndPriority c
  let builder := c.builder?.getD .default
  let builderOptions := c.builderOptions
  let ruleSets :=
    if c.ruleSets.ruleSets.isEmpty then
      ⟨#[defaultRuleSet]⟩
    else
      c.ruleSets
  return {
    term? := term
    phase? := phase
    priority? := priority
    builder? := builder
    builderOptions, ruleSets
  }
where
  getPhaseAndPriority (c : RuleConfig) : m (PhaseName × Priority) :=
    match c.builder?, c.phase?, c.priority? with
    | _, some phase, some prio =>
      return (phase, prio)
    | some (.regular .simp), none, none =>
      return (.norm, .int defaultSimpRulePriority)
    | some (.regular .simp), none, some prio =>
      return (.norm, prio)
    | some (.regular .simp), some phase, none =>
      return (phase, .int defaultSimpRulePriority)
    | _, some .unsafe, none =>
      return (.unsafe, .percent defaultSuccessProbability)
    | _, some .safe, none =>
      return (.safe, .int defaultSafePenalty)
    | _, some .norm, none =>
      return (.norm, .int defaultNormPenalty)
    | _, none, some prio@(.percent _) =>
      return (.unsafe, prio)
    | _, none, _ =>
      throwError "phase (safe/unsafe/norm) not specified."

end RuleConfig


namespace RuleExpr

def toRuleConfigs (e : RuleExpr) (init : RuleConfig) :
    m (Array RuleConfig) :=
  e.foldBranchesM (init := init) λ c feature => c.addFeature feature

def toAdditionalRules (e : RuleExpr) (init : RuleConfig)
    (defaultRuleSet : RuleSetName) : m (Array RuleConfig) := do
  let cs ← e.toRuleConfigs init
  cs.mapM (·.validateForAdditionalRules defaultRuleSet)

def toAdditionalGlobalRules (decl? : Option Name) (e : RuleExpr) :
    m (Array RuleConfig) :=
  let init := {
    term? := decl?.map (mkIdent ·)
    phase? := none
    priority? := none
    builder? := none
    builderOptions := ∅
    ruleSets := ⟨#[]⟩
  }
  toAdditionalRules e init defaultRuleSetName

def buildAdditionalGlobalRules (decl? : Option Name) (e : RuleExpr) :
    TermElabM (Array (GlobalRuleSetMember × Array RuleSetName)) := do
  let go : ElabM _ := do
    (← e.toAdditionalGlobalRules decl?).mapM (·.buildGlobalRule)
  go.run $ ← ElabM.Context.forAdditionalGlobalRules

def toAdditionalLocalRules (e : RuleExpr) : MetaM (Array RuleConfig) :=
  let init := {
    term? := none
    phase? := none
    priority? := none
    builder? := none
    builderOptions := ∅
    ruleSets := ⟨#[]⟩
  }
  toAdditionalRules e init localRuleSetName

def buildAdditionalLocalRules (goal : MVarId) (e : RuleExpr) :
    TermElabM (Array LocalRuleSetMember) :=
  let go : ElabM _ := do (← e.toAdditionalLocalRules).mapM (·.buildLocalRule)
  go.run $ .forAdditionalRules goal

def toRuleFilters (e : RuleExpr) :
    ElabM (Array (RuleSetNameFilter × RuleFilter)) := do
  let initialConfig := {
      term? := none
      phase? := none
      priority? := none
      builder? := none
      builderOptions := ∅
      ruleSets := ⟨#[]⟩
  }
  let configs ← e.toRuleConfigs initialConfig
  configs.mapM (·.toRuleFilter)

def toGlobalRuleFilters (e : RuleExpr) :
    TermElabM (Array (RuleSetNameFilter × RuleFilter)) := do
  e.toRuleFilters |>.run $ ← ElabM.Context.forGlobalErasing

def toLocalRuleFilters (e : RuleExpr) : ElabM (Array RuleFilter) :=
  return (← e.toRuleFilters).map (·.snd)

end Aesop.Frontend.RuleExpr<|MERGE_RESOLUTION|>--- conflicted
+++ resolved
@@ -172,12 +172,7 @@
   where
     elabKeys (stx : Syntax) : ElabM (Array DiscrTree.Key) :=
       show TermElabM _ from withoutModifyingState do
-<<<<<<< HEAD
-        let e ← elabPattern stx
-        withConfigWithKey discrTreeConfig <| DiscrTree.mkPath (← instantiateMVars e)
-=======
         mkDiscrTreePath (← elabPattern stx)
->>>>>>> a4a08d92
 
 def IndexingMode.elab (stxs : Array Syntax) : ElabM IndexingMode :=
   .or <$> stxs.mapM elabSingleIndexingMode
