/-
Copyright (c) 2022 Jannis Limperg. All rights reserved.
Released under Apache 2.0 license as described in the file LICENSE.
Authors: Jannis Limperg
-/

import Aesop.Options
import Aesop.Script
import Aesop.RuleSet

open Lean Lean.Meta
open Lean.Elab.Tactic (mkSimpOnly)
open Simp (UsedSimps)

namespace Aesop

inductive SimpResult
  | solved (usedTheorems : Simp.UsedSimps)
  | unchanged (newGoal : MVarId)
  | simplified (newGoal : MVarId) (usedTheorems : UsedSimps)

namespace SimpResult

def newGoal? : SimpResult → Option MVarId
  | solved .. => none
  | unchanged g => some g
  | simplified g .. => some g

end SimpResult

variable [Monad m] [MonadQuotation m] [MonadError m]

<<<<<<< HEAD
-- TODO this way to handle (config := ...) is ugly.
=======
>>>>>>> 2f8ec979
def mkNormSimpSyntax (normSimpUseHyps : Bool)
    (configStx? : Option Term) : MetaM Syntax.Tactic := do
  if normSimpUseHyps then
    match configStx? with
    | none => `(tactic| simp_all)
    | some cfg => `(tactic| simp_all (config := $cfg))
  else
    match configStx? with
    | none => `(tactic| simp at *)
    | some cfg => `(tactic| simp (config := $cfg) at *)

def mkNormSimpOnlySyntax (inGoal : MVarId) (normSimpUseHyps : Bool)
    (configStx? : Option Term) (usedTheorems : Simp.UsedSimps) :
    MetaM Syntax.Tactic := do
  let originalStx ← mkNormSimpSyntax normSimpUseHyps configStx?
  let stx ← inGoal.withContext do
<<<<<<< HEAD
    mkSimpOnly originalStx usedTheorems
=======
    Elab.Tactic.mkSimpOnly originalStx usedTheorems
>>>>>>> 2f8ec979
  return ⟨stx⟩

def simpGoal (mvarId : MVarId) (ctx : Simp.Context)
    (simprocs : Simprocs := {}) (discharge? : Option Simp.Discharge := none)
    (simplifyTarget : Bool := true) (fvarIdsToSimp : Array FVarId := #[])
    (usedSimps : UsedSimps := {}) : MetaM SimpResult := do
  let mvarIdOld := mvarId
  let ctx := { ctx with config.failIfUnchanged := false }
  let (result, usedSimps) ←
    Meta.simpGoal mvarId ctx simprocs discharge? simplifyTarget fvarIdsToSimp
      usedSimps
  if let some (_, mvarId) := result then
    if mvarId == mvarIdOld then
      return .unchanged mvarId
    else
      return .simplified mvarId usedSimps
  else
    return .solved usedSimps

def simpGoalWithAllHypotheses (mvarId : MVarId) (ctx : Simp.Context)
    (simprocs : Simprocs := {}) (discharge? : Option Simp.Discharge := none)
    (simplifyTarget : Bool := true) (usedSimps : UsedSimps := {}) :
    MetaM SimpResult :=
  mvarId.withContext do
    let lctx ← getLCtx
    let mut fvarIdsToSimp := Array.mkEmpty lctx.decls.size
    for ldecl in lctx do
      if ldecl.isImplementationDetail then
        continue
      fvarIdsToSimp := fvarIdsToSimp.push ldecl.fvarId
    Aesop.simpGoal mvarId ctx simprocs discharge? simplifyTarget fvarIdsToSimp
      usedSimps

def simpAll (mvarId : MVarId) (ctx : Simp.Context)
    (simprocs : Simprocs := {}) (usedSimps : UsedSimps := {}) :
    MetaM SimpResult := do
  let ctx := { ctx with config.failIfUnchanged := false }
  match ← Lean.Meta.simpAll mvarId ctx simprocs usedSimps with
  | (none, usedSimps) => return .solved usedSimps
  | (some mvarIdNew, usedSimps) =>
    if mvarIdNew == mvarId then
      return .unchanged mvarIdNew
    else
      return .simplified mvarIdNew usedSimps

end Aesop<|MERGE_RESOLUTION|>--- conflicted
+++ resolved
@@ -30,10 +30,6 @@
 
 variable [Monad m] [MonadQuotation m] [MonadError m]
 
-<<<<<<< HEAD
--- TODO this way to handle (config := ...) is ugly.
-=======
->>>>>>> 2f8ec979
 def mkNormSimpSyntax (normSimpUseHyps : Bool)
     (configStx? : Option Term) : MetaM Syntax.Tactic := do
   if normSimpUseHyps then
@@ -50,11 +46,7 @@
     MetaM Syntax.Tactic := do
   let originalStx ← mkNormSimpSyntax normSimpUseHyps configStx?
   let stx ← inGoal.withContext do
-<<<<<<< HEAD
-    mkSimpOnly originalStx usedTheorems
-=======
     Elab.Tactic.mkSimpOnly originalStx usedTheorems
->>>>>>> 2f8ec979
   return ⟨stx⟩
 
 def simpGoal (mvarId : MVarId) (ctx : Simp.Context)
