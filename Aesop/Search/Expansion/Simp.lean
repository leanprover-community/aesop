/-
Copyright (c) 2022 Jannis Limperg. All rights reserved.
Released under Apache 2.0 license as described in the file LICENSE.
Authors: Jannis Limperg
-/

import Aesop.Options
import Aesop.Script
import Aesop.RuleSet

open Lean Lean.Meta
open Simp (UsedSimps)

namespace Aesop

inductive SimpResult
  | solved (usedTheorems : Simp.UsedSimps)
  | unchanged (newGoal : MVarId)
  | simplified (newGoal : MVarId) (usedTheorems : UsedSimps)

namespace SimpResult

def newGoal? : SimpResult → Option MVarId
  | solved .. => none
  | unchanged g => some g
  | simplified g .. => some g

end SimpResult

variable [Monad m] [MonadQuotation m] [MonadError m]

def mkNormSimpSyntax (normSimpUseHyps : Bool)
    (configStx? : Option Term) : MetaM Syntax.Tactic := do
  if normSimpUseHyps then
    match configStx? with
    | none => `(tactic| simp_all)
    | some cfg => `(tactic| simp_all (config := $cfg))
  else
    match configStx? with
    | none => `(tactic| simp at *)
    | some cfg => `(tactic| simp (config := $cfg) at *)

def mkNormSimpOnlySyntax (inGoal : MVarId) (normSimpUseHyps : Bool)
    (configStx? : Option Term) (usedTheorems : Simp.UsedSimps) :
    MetaM Syntax.Tactic := do
  let originalStx ← mkNormSimpSyntax normSimpUseHyps configStx?
  let stx ← inGoal.withContext do
    Elab.Tactic.mkSimpOnly originalStx usedTheorems
  return ⟨stx⟩

<<<<<<< HEAD
def mkNormSimpContext (rs : RuleSet) (simpConfig : Simp.ConfigCtx) :
    MetaM Simp.Context :=
  return {
    ← Simp.Context.mkDefault with
    simpTheorems := #[rs.normSimpLemmas]
    config := simpConfig.toConfig
  }

=======
>>>>>>> 2f8ec979
def simpGoal (mvarId : MVarId) (ctx : Simp.Context)
    (simprocs : Simprocs := {}) (discharge? : Option Simp.Discharge := none)
    (simplifyTarget : Bool := true) (fvarIdsToSimp : Array FVarId := #[])
    (usedSimps : UsedSimps := {}) : MetaM SimpResult := do
  let mvarIdOld := mvarId
  let ctx := { ctx with config.failIfUnchanged := false }
  let (result, usedSimps) ←
    Meta.simpGoal mvarId ctx simprocs discharge? simplifyTarget fvarIdsToSimp
      usedSimps
  if let some (_, mvarId) := result then
    if mvarId == mvarIdOld then
      return .unchanged mvarId
    else
      return .simplified mvarId usedSimps
  else
    return .solved usedSimps

def simpGoalWithAllHypotheses (mvarId : MVarId) (ctx : Simp.Context)
    (simprocs : Simprocs := {}) (discharge? : Option Simp.Discharge := none)
    (simplifyTarget : Bool := true) (usedSimps : UsedSimps := {}) :
    MetaM SimpResult :=
  mvarId.withContext do
    let lctx ← getLCtx
    let mut fvarIdsToSimp := Array.mkEmpty lctx.decls.size
    for ldecl in lctx do
      if ldecl.isImplementationDetail then
        continue
      fvarIdsToSimp := fvarIdsToSimp.push ldecl.fvarId
    Aesop.simpGoal mvarId ctx simprocs discharge? simplifyTarget fvarIdsToSimp
      usedSimps

def simpAll (mvarId : MVarId) (ctx : Simp.Context)
    (simprocs : Simprocs := {}) (usedSimps : UsedSimps := {}) :
    MetaM SimpResult := do
  let ctx := { ctx with config.failIfUnchanged := false }
  match ← Lean.Meta.simpAll mvarId ctx simprocs usedSimps with
  | (none, usedSimps) => return .solved usedSimps
  | (some mvarIdNew, usedSimps) =>
    if mvarIdNew == mvarId then
      return .unchanged mvarIdNew
    else
      return .simplified mvarIdNew usedSimps

end Aesop<|MERGE_RESOLUTION|>--- conflicted
+++ resolved
@@ -48,17 +48,6 @@
     Elab.Tactic.mkSimpOnly originalStx usedTheorems
   return ⟨stx⟩
 
-<<<<<<< HEAD
-def mkNormSimpContext (rs : RuleSet) (simpConfig : Simp.ConfigCtx) :
-    MetaM Simp.Context :=
-  return {
-    ← Simp.Context.mkDefault with
-    simpTheorems := #[rs.normSimpLemmas]
-    config := simpConfig.toConfig
-  }
-
-=======
->>>>>>> 2f8ec979
 def simpGoal (mvarId : MVarId) (ctx : Simp.Context)
     (simprocs : Simprocs := {}) (discharge? : Option Simp.Discharge := none)
     (simplifyTarget : Bool := true) (fvarIdsToSimp : Array FVarId := #[])
