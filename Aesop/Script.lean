/-
Copyright (c) 2022 Jannis Limperg. All rights reserved.
Released under Apache 2.0 license as described in the file LICENSE.
Authors: Jannis Limperg
-/

import Aesop.RuleTac.Forward.Basic
import Aesop.Util.Basic
import Aesop.Util.Tactic
import Aesop.Util.EqualUpToIds
import Aesop.Script.ScriptBuilder
import Aesop.Script.TacticState
import Aesop.Tracing
import Batteries.Data.Option
import Batteries.Lean.Meta.Clear
import Batteries.Lean.Meta.Inaccessible
import Batteries.Lean.HashSet
import Batteries.Tactic.PermuteGoals
import Batteries.Tactic.SeqFocus

open Lean
open Lean.Elab.Tactic
open Lean.Meta

namespace Aesop

variable [Monad m] [MonadError m] [MonadQuotation m]

@[inline]
private def mkOneBasedNumLit (n : Nat) : NumLit :=
  Syntax.mkNumLit $ toString $ n + 1

def renderOnGoal (acc : Array Syntax.Tactic) (goalPos : Nat)
    (tacticSeq : Array Syntax.Tactic) : m (Array Syntax.Tactic) := do
  if goalPos == 0 then
    return acc ++ tacticSeq
  else
    let posLit := mkOneBasedNumLit goalPos
    let t ← `(tactic| on_goal $posLit:num => $tacticSeq:tactic*)
    return acc.push t

-- Without {α β : Type} universe inference goes haywire.
@[specialize]
def findFirstStep? {α β : Type} (goals : Array α) (step? : α → Option β)
     (stepOrder : β → Nat) : Option (Nat × α × β) := Id.run do
  let mut firstStep? := none
  for h : pos in [:goals.size] do
    let g := goals[pos]'h.2
    if let some step := step? g then
      if let some (_, _, currentFirstStep) := firstStep? then
        if stepOrder step < stepOrder currentFirstStep then
          firstStep? := some (pos, g, step)
      else
        firstStep? := some (pos, g, step)
    else
      continue
  return firstStep?


structure TacticInvocation where
  preState : Meta.SavedState
  preGoal : MVarId
  tacticSeq : Array Syntax.Tactic
  postGoals : Array GoalWithMVars
  postState : Meta.SavedState
  deriving Nonempty

def TacticState.applyTacticInvocation (tacticState : TacticState)
    (ti : TacticInvocation) : m TacticState :=
  tacticState.applyTactic ti.preGoal ti.postGoals ti.postState.meta.mctx

namespace TacticInvocation

instance : ToMessageData TacticInvocation where
  toMessageData ti :=
    m!"{ti.preGoal.name} → {ti.postGoals.map (·.goal.name)}:{indentD $ tacticsToMessageData ti.tacticSeq}"

def render (acc : Array Syntax.Tactic) (ti : TacticInvocation)
    (tacticState : TacticState) : m (Array Syntax.Tactic × TacticState) := do
  if ti.tacticSeq.size == 0 then
    let tacticState ← tacticState.applyTacticInvocation ti
    return (acc, tacticState)
  else
    let pos ← tacticState.getVisibleGoalIndex ti.preGoal
    let tacticState ← tacticState.applyTacticInvocation ti
    let acc ← renderOnGoal acc pos ti.tacticSeq
    return (acc, tacticState)

def validate (ti : TacticInvocation) : MetaM Unit := do
  let preMCtx := ti.preState.meta.mctx
  let expectedPostMCtx := ti.postState.meta.mctx
  let expectedPostGoals := ti.postGoals |>.map (·.goal)
  let tac ← `(Lean.Parser.Tactic.tacticSeq| $ti.tacticSeq*)
  let (actualPostState, actualPostGoals) ←
    try
      runTacticMCapturingPostState (evalTactic tac) ti.preState [ti.preGoal]
    catch e =>
      throwError "tactic{indentD tac}\nfailed with error{indentD e.toMessageData}"
  let actualPostGoals := actualPostGoals.toArray
  unless ← tacticStatesEqualUpToIds preMCtx expectedPostMCtx
      actualPostState.meta.mctx expectedPostGoals actualPostGoals do
    throwError "tactic{indentD tac}\nsucceeded but did not generate expected state. Initial goal:{indentD $ ← fmtGoals ti.preState #[ti.preGoal]}\nExpected goals:{indentD $ ← fmtGoals ti.postState $ ti.postGoals.map (·.goal)}\nActual goals:{indentD $ ← fmtGoals actualPostState actualPostGoals}"
where
  fmtGoals (state : Meta.SavedState) (goals : Array MVarId) :
      MetaM MessageData :=
    state.runMetaM' do
      addMessageContext $
        MessageData.joinSep (← goals.mapM (λ g => return m!"{g}")).toList "\n"

end TacticInvocation


abbrev UnstructuredScript := Array TacticInvocation

def UnstructuredScript.render (tacticState : TacticState)
    (s : UnstructuredScript) : m (Array Syntax.Tactic) := do
  let mut script := Array.mkEmpty s.size
  let mut tacticState := tacticState
  for ti in s do
    let (script', tacticState') ← ti.render script tacticState
    script := script'
    tacticState := tacticState'
  return script

def UnstructuredScript.validate (s : UnstructuredScript) : MetaM Unit :=
  s.forM (·.validate)


inductive StructuredScript
  | empty
  | onGoal (goalPos : Nat) (ti : TacticInvocation) (tail : StructuredScript)
  | focusAndSolve (goalPos : Nat) (here tail : StructuredScript)
<<<<<<< HEAD
  deriving Inhabited

def StructuredScript.render (script : StructuredScript) :
    m (Array Syntax.Tactic) := do
=======
  | sorryN (n : Nat)
  deriving Inhabited

namespace StructuredScript

def render (script : StructuredScript) : m (Array Syntax.Tactic) := do
>>>>>>> d68b34fa
  go #[] script
  where
    go (acc : Array Syntax.Tactic) :
        StructuredScript → m (Array Syntax.Tactic)
      | empty => return acc
      | onGoal goalPos ti tail => do
        let script ← renderOnGoal acc goalPos ti.tacticSeq
        go script tail
      | focusAndSolve goalPos here tail => do
        let nestedScript ← go #[] here
        let t ←
          if goalPos == 0 then
            `(tactic| · $[$nestedScript:tactic]*)
          else
            let posLit := mkOneBasedNumLit goalPos
            `(tactic| on_goal $posLit:num => { $nestedScript:tactic* })
        go (acc.push t) tail
<<<<<<< HEAD

partial def UnstructuredScript.toStructuredScriptStatic
    (tacticState : TacticState) (script : UnstructuredScript) :
    m StructuredScript := do
  let mut steps : HashMap MVarId (Nat × TacticInvocation) := {}
=======
      | sorryN n => do
        let sorryStx ← `(tactic| sorry)
        let mut acc := acc
        for _ in [:n] do
          acc := acc.push sorryStx
        return acc

end StructuredScript

variable [MonadRecDepth m] [MonadOptions m] [MonadTrace m] [AddMessageContext m]
  [MonadLiftT BaseIO m] [MonadLiftT IO m] [MonadAlwaysExcept Exception m] in
partial def UnstructuredScript.toStructuredScriptStatic
    (tacticState : TacticState) (script : UnstructuredScript) :
    m StructuredScript :=
  withConstAesopTraceNode .debug (return m!"statically structuring the tactic script") do
  aesop_trace[debug] "unstructured script:{indentD $ MessageData.joinSep (script.toList.map λ ti => m!"{ti}") "\n"}"
  let mut steps : HashMap MVarId (Nat × TacticInvocation) :=
    mkHashMap script.size
>>>>>>> d68b34fa
  for h : i in [:script.size] do
    let step := script[i]'h.2
    if h : step.postGoals.size = 1 then
      if step.postGoals[0].goal == step.preGoal then
        continue
    steps := steps.insert step.preGoal (i, step)
  (·.fst) <$> go steps tacticState
where
  go (steps : HashMap MVarId (Nat × TacticInvocation))
      (tacticState : TacticState) : m (StructuredScript × TacticState) :=
    withIncRecDepth do
    if tacticState.visibleGoals.isEmpty then
      return (.empty, tacticState)
    else if tacticState.visibleGoals.size == 1 ||
            tacticState.visibleGoalsHaveMVars then
      -- "Unstructured mode"
      -- TODO If the original order happens to solve the main goal, we can
      -- structure opportunistically.
      let firstStep? :=
        findFirstStep? tacticState.visibleGoals (steps.find? ·.goal) (·.fst)
<<<<<<< HEAD
      let some (goalPos, _, _, firstStep) := firstStep?
        | throwError "internal error: found no step to solve any visible goal"
      let tacticState ← tacticState.applyTacticInvocation firstStep
      let (tailScript, tacticState) ← go steps tacticState
      return (.onGoal goalPos firstStep tailScript, tacticState)
=======
      if let some (goalPos, _, _, firstStep) := firstStep? then
        let tacticState ← tacticState.applyTacticInvocation firstStep
        let (tailScript, tacticState) ← go steps tacticState
        return (.onGoal goalPos firstStep tailScript, tacticState)
      else
        let numVisibleGoals := tacticState.visibleGoals.size
        let tacticState := tacticState.solveVisibleGoals
        return (.sorryN numVisibleGoals, tacticState)
>>>>>>> d68b34fa
    else
      -- "Structured mode"
      let mut tacticState := tacticState
      let mut nestedScripts := Array.mkEmpty tacticState.visibleGoals.size
      -- The following loop is not equivalent to a for loop because some of
      -- the later visible goals may be solved while solving an earlier visible
      -- goal.
      while h : tacticState.visibleGoals.size > 0 do
        let goal := tacticState.visibleGoals[0]
        let goalPos ← tacticState.getVisibleGoalIndex goal.goal
        let (nestedScript, nestedTacticState) ←
          tacticState.onGoalM goal.goal λ tacticState => go steps tacticState
        nestedScripts := nestedScripts.push (goalPos, nestedScript)
        tacticState := nestedTacticState
      let script := nestedScripts.foldr (init := .empty)
        λ (goalPos, nestedScript) tail =>
          .focusAndSolve goalPos nestedScript tail
      return (script, tacticState)

def matchGoals (postState₁ postState₂ : Meta.SavedState)
    (goals₁ goals₂ : Array MVarId) : MetaM (Option (HashMap MVarId MVarId)) := do
  let goals₁ ← getProperGoals postState₁ goals₁
  let goals₂ ← getProperGoals postState₂ goals₂
  let (equal, s) ←
    tacticStatesEqualUpToIds' none postState₁.meta.mctx
      postState₂.meta.mctx goals₁ goals₂ (allowAssignmentDiff := true)
        (ignoreFVar := λ ldecl => isForwardImplDetailHypName ldecl.userName)
      -- HACK ignoreFVar excludes the _fwd hypotheses added by forward rules.
      -- These are supposed to be `implDetail` hypotheses, which are ignored,
      -- but tactics using the revert/intro pattern, such as `subst`, can remove
      -- the `implDetail` attribute from these hypotheses.
  if ! equal then
    return none
  else
    return s.equalMVarIds
where
  getProperGoals (state : Meta.SavedState) (goals : Array MVarId) :
      MetaM (Array MVarId) :=
    state.runMetaM' do
      let (properGoals, _) ← partitionGoalsAndMVars goals
      return properGoals.map (·.fst)

namespace DynStructureM

structure Context where
  /-- The tactic invocation steps corresponding to the original unstructured
  script, but with `MVarId` keys adjusted to fit the current `MetaM` state. This
  state evolves during dynamic structuring and we continually update the `steps`
  so that this map's keys refer to metavariables which exist in the current
  `MetaM` state. -/
  steps : PHashMap MVarId (Nat × TacticInvocation)
  deriving Inhabited

/--
Given a bijective map `map` from new `MVarId`s to old `MVarId`s, update the
`steps` of the context `c` such that each entry whose key is an old `MVarId` `m`
is replaced with an entry whose key is the corresponding new `MVarId`
`map⁻¹ m`. If any of the old `MVarId`s in `map` do not have a corresponding
entry in `c.steps`, return `none`.
-/
def Context.updateMVarIds (c : Context) (map : HashMap MVarId MVarId) :
    Context :=
  let steps := map.fold (init := c.steps) λ steps newMVarId oldMVarId =>
    if let (some step) := steps.find? oldMVarId then
      steps.erase oldMVarId |>.insert newMVarId step
    else
      steps
  { c with steps }

end DynStructureM

abbrev DynStructureM := ReaderT DynStructureM.Context MetaM

def DynStructureM.run (x : DynStructureM α) (script : UnstructuredScript) :
    MetaM α := do
  let mut steps : PHashMap MVarId (Nat × TacticInvocation) := {}
  for h : i in [:script.size] do
    let step := script[i]'h.2
    steps := steps.insert step.preGoal (i, step)
  ReaderT.run x { steps }

def withUpdatedMVarIds [MonadWithReader DynStructureM.Context m]
    [MonadLiftT MetaM m]
    (oldPostState newPostState : Meta.SavedState)
    (oldPostGoals newPostGoals : Array MVarId) (onFailure : m α)
    (onSuccess : m α) : m α := do
  match ← matchGoals newPostState oldPostState newPostGoals oldPostGoals with
  | some m => withReader (·.updateMVarIds m) onSuccess
  | none => onFailure

-- TODO upstream
local instance [Nonempty α] [Nonempty β] : Nonempty (α × β) :=
  ⟨Classical.ofNonempty, Classical.ofNonempty⟩

structure DynStructureResult where
  script : StructuredScript
  postState : Meta.SavedState
  postGoals : Array MVarId

partial def UnstructuredScript.toStructuredScriptDynamic
    (preState : Meta.SavedState) (preGoal : MVarId)
    (script : UnstructuredScript) : MetaM (Option StructuredScript) :=
  withAesopTraceNode .debug (λ r => return m!"{ExceptToEmoji.toEmoji r} structuring generated tactic script") do
<<<<<<< HEAD
    aesop_trace[debug] "unstructured script:{indentD $ toMessageData $ tacticsToTacticSeq $ script.concatMap (·.tacticSeq)}"
=======
    aesop_trace[debug] "unstructured script:{indentD $ tacticsToMessageData $ script.concatMap (·.tacticSeq)}"
>>>>>>> d68b34fa
    let (some result) ← go preState #[preGoal] |>.run script
      | return none
    return some result.script
where
  go (preState : Meta.SavedState) (preGoals : Array MVarId) :
      DynStructureM (Option DynStructureResult) := do
    if let some result ← goStructured preState preGoals then
      return some result
    else
      goUnstructured preState preGoals

  -- TODO Array MVarId -> List MVarId?
  -- TODO preState can be implicit in the MetaM state
  goStructured (preState : Meta.SavedState) (preGoals : Array MVarId) :
      DynStructureM (Option DynStructureResult) :=
    withIncRecDepth do
    withAesopTraceNode .debug (collapsed := false) (λ r => return m!"{ExceptToEmoji.toEmoji r} generating structured script") do
      withConstAesopTraceNode .debug (return m!"initial goals:") do
        aesop_trace[debug] ← goalsToMessageData preState preGoals
      if h : preGoals.size > 0 then
        let preGoal := preGoals[0]
        -- Structured mode: if there's only one goal, run the corresponding step...
        if preGoals.size = 1 then
          let (some (_, ti)) := (← read).steps[preGoal]
            | throwError "found no step for goal {preGoal.name}:{indentD $ ← preState.runMetaM' do addMessageContext $ toMessageData preGoal}"
<<<<<<< HEAD
          aesop_trace[debug] "running tactics:{indentD $ toMessageData $ tacticsToTacticSeq ti.tacticSeq}"
=======
          aesop_trace[debug] "running tactics:{indentD $ tacticsToMessageData ti.tacticSeq}"
>>>>>>> d68b34fa
          withConstAesopTraceNode .debug (return m!"expected post goals:") do
            aesop_trace[debug] ← goalsToMessageData ti.postState $ ti.postGoals.map (·.goal)
          let (postState, postGoals) ←
            try
              runTacticsCapturingPostState ti.tacticSeq preState preGoals.toList
            catch e =>
              aesop_trace[debug] "tactics failed with error:{indentD e.toMessageData}"
              return none
          let postGoals := postGoals.toArray
          withUpdatedMVarIds ti.postState postState
              (ti.postGoals.map (·.goal)) postGoals
              (onFailure := do
                aesop_trace[debug] "post goals don't match; actual post goals:{indentD $ ← goalsToMessageData postState postGoals}"
                return none) do
            aesop_trace[debug] "post goals match"
            let some { script := tailScript, postState, postGoals } ←
              goStructured postState postGoals
              | return none
            let script := .onGoal 0 ti tailScript
            return some { script, postState, postGoals }
        -- ... otherwise focus and solve the main goal.
        else
          aesop_trace[debug] "entering main goal"
          let some { script := nestedScript, postState, postGoals } ←
            goStructured preState #[preGoal]
            | return none
          let remainingPreGoals ← postState.runMetaM' $
            preGoals[1:].toArray.filterM λ g =>
              return ! (← g.isAssignedOrDelayedAssigned)
          withConstAesopTraceNode .debug (return m!"remaining goals:") do
            aesop_trace[debug] ← goalsToMessageData preState remainingPreGoals
          let some { script := tailScript, postState, postGoals } ←
            goStructured postState (postGoals ++ remainingPreGoals)
            | return none
          let script := .focusAndSolve 0 nestedScript tailScript
          return some { script, postState, postGoals }
      else
        return some {
          script := .empty
          postState := preState
          postGoals := preGoals
        }

  goUnstructured (preState : Meta.SavedState) (preGoals : Array MVarId) :
      DynStructureM (Option DynStructureResult) :=
    -- Unstructured mode: execute the first step according to the original
    -- order.
    withIncRecDepth do
    withAesopTraceNode .debug (collapsed := false) (λ r => return m!"{ExceptToEmoji.toEmoji r} falling back to unstructured script") do
      let steps := (← read).steps
      let firstStep? := findFirstStep? preGoals (steps[·]) (·.fst)
      let some (goalPos, goal, _, ti) := firstStep?
        | throwError "found no step for any of the visible goals{indentD $ ← goalsToMessageData preState preGoals}"
<<<<<<< HEAD
      aesop_trace[debug] "running tactics on goal {goalPos}:{indentD $ toMessageData $ tacticsToTacticSeq ti.tacticSeq}"
=======
      aesop_trace[debug] "running tactics on goal {goalPos}:{indentD $ tacticsToMessageData ti.tacticSeq}"
>>>>>>> d68b34fa
      withConstAesopTraceNode .debug (return m!"expected post goals:") do
        aesop_trace[debug] ← goalsToMessageData ti.postState $ ti.postGoals.map (·.goal)
      let (postState, postGoals) ←
        try
          runTacticsCapturingPostState ti.tacticSeq preState [goal]
        catch e =>
          aesop_trace[debug] "tactics failed with error:{indentD e.toMessageData}"
          return none
      let postGoals := postGoals.toArray
      withUpdatedMVarIds ti.postState postState
          (ti.postGoals.map (·.goal)) postGoals
          (onFailure := do
            aesop_trace[debug] "post goals don't match; actual post goals:{indentD $ ← goalsToMessageData postState postGoals}"
            return none) do
        aesop_trace[debug] "post goals match"
        let postGoals := preGoals[:goalPos] ++ postGoals ++ preGoals[goalPos+1:]
        let some { script := tailScript, postState, postGoals } ←
          go postState postGoals
          | return none
        let script := .onGoal goalPos ti tailScript
        return some { script, postState, postGoals }

  goalsToMessageData (state : Meta.SavedState) (goals : Array MVarId) :
      MetaM MessageData :=
    state.runMetaM' do
      addMessageContext $
        MessageData.joinSep
          (goals.map λ g => m!"?{g.name}:{indentD $ toMessageData g}").toList
          "\n"

<<<<<<< HEAD
  tacticsToTacticSeq (ts : Array Syntax.Tactic) :
      TSyntax ``Lean.Parser.Tactic.tacticSeq :=
    Unhygienic.run do `(Lean.Parser.Tactic.tacticSeq| $ts:tactic*)

=======
>>>>>>> d68b34fa
end Aesop<|MERGE_RESOLUTION|>--- conflicted
+++ resolved
@@ -130,19 +130,12 @@
   | empty
   | onGoal (goalPos : Nat) (ti : TacticInvocation) (tail : StructuredScript)
   | focusAndSolve (goalPos : Nat) (here tail : StructuredScript)
-<<<<<<< HEAD
-  deriving Inhabited
-
-def StructuredScript.render (script : StructuredScript) :
-    m (Array Syntax.Tactic) := do
-=======
   | sorryN (n : Nat)
   deriving Inhabited
 
 namespace StructuredScript
 
 def render (script : StructuredScript) : m (Array Syntax.Tactic) := do
->>>>>>> d68b34fa
   go #[] script
   where
     go (acc : Array Syntax.Tactic) :
@@ -160,13 +153,6 @@
             let posLit := mkOneBasedNumLit goalPos
             `(tactic| on_goal $posLit:num => { $nestedScript:tactic* })
         go (acc.push t) tail
-<<<<<<< HEAD
-
-partial def UnstructuredScript.toStructuredScriptStatic
-    (tacticState : TacticState) (script : UnstructuredScript) :
-    m StructuredScript := do
-  let mut steps : HashMap MVarId (Nat × TacticInvocation) := {}
-=======
       | sorryN n => do
         let sorryStx ← `(tactic| sorry)
         let mut acc := acc
@@ -185,7 +171,6 @@
   aesop_trace[debug] "unstructured script:{indentD $ MessageData.joinSep (script.toList.map λ ti => m!"{ti}") "\n"}"
   let mut steps : HashMap MVarId (Nat × TacticInvocation) :=
     mkHashMap script.size
->>>>>>> d68b34fa
   for h : i in [:script.size] do
     let step := script[i]'h.2
     if h : step.postGoals.size = 1 then
@@ -206,13 +191,6 @@
       -- structure opportunistically.
       let firstStep? :=
         findFirstStep? tacticState.visibleGoals (steps.find? ·.goal) (·.fst)
-<<<<<<< HEAD
-      let some (goalPos, _, _, firstStep) := firstStep?
-        | throwError "internal error: found no step to solve any visible goal"
-      let tacticState ← tacticState.applyTacticInvocation firstStep
-      let (tailScript, tacticState) ← go steps tacticState
-      return (.onGoal goalPos firstStep tailScript, tacticState)
-=======
       if let some (goalPos, _, _, firstStep) := firstStep? then
         let tacticState ← tacticState.applyTacticInvocation firstStep
         let (tailScript, tacticState) ← go steps tacticState
@@ -221,7 +199,6 @@
         let numVisibleGoals := tacticState.visibleGoals.size
         let tacticState := tacticState.solveVisibleGoals
         return (.sorryN numVisibleGoals, tacticState)
->>>>>>> d68b34fa
     else
       -- "Structured mode"
       let mut tacticState := tacticState
@@ -325,11 +302,7 @@
     (preState : Meta.SavedState) (preGoal : MVarId)
     (script : UnstructuredScript) : MetaM (Option StructuredScript) :=
   withAesopTraceNode .debug (λ r => return m!"{ExceptToEmoji.toEmoji r} structuring generated tactic script") do
-<<<<<<< HEAD
-    aesop_trace[debug] "unstructured script:{indentD $ toMessageData $ tacticsToTacticSeq $ script.concatMap (·.tacticSeq)}"
-=======
     aesop_trace[debug] "unstructured script:{indentD $ tacticsToMessageData $ script.concatMap (·.tacticSeq)}"
->>>>>>> d68b34fa
     let (some result) ← go preState #[preGoal] |>.run script
       | return none
     return some result.script
@@ -355,11 +328,7 @@
         if preGoals.size = 1 then
           let (some (_, ti)) := (← read).steps[preGoal]
             | throwError "found no step for goal {preGoal.name}:{indentD $ ← preState.runMetaM' do addMessageContext $ toMessageData preGoal}"
-<<<<<<< HEAD
-          aesop_trace[debug] "running tactics:{indentD $ toMessageData $ tacticsToTacticSeq ti.tacticSeq}"
-=======
           aesop_trace[debug] "running tactics:{indentD $ tacticsToMessageData ti.tacticSeq}"
->>>>>>> d68b34fa
           withConstAesopTraceNode .debug (return m!"expected post goals:") do
             aesop_trace[debug] ← goalsToMessageData ti.postState $ ti.postGoals.map (·.goal)
           let (postState, postGoals) ←
@@ -413,11 +382,7 @@
       let firstStep? := findFirstStep? preGoals (steps[·]) (·.fst)
       let some (goalPos, goal, _, ti) := firstStep?
         | throwError "found no step for any of the visible goals{indentD $ ← goalsToMessageData preState preGoals}"
-<<<<<<< HEAD
-      aesop_trace[debug] "running tactics on goal {goalPos}:{indentD $ toMessageData $ tacticsToTacticSeq ti.tacticSeq}"
-=======
       aesop_trace[debug] "running tactics on goal {goalPos}:{indentD $ tacticsToMessageData ti.tacticSeq}"
->>>>>>> d68b34fa
       withConstAesopTraceNode .debug (return m!"expected post goals:") do
         aesop_trace[debug] ← goalsToMessageData ti.postState $ ti.postGoals.map (·.goal)
       let (postState, postGoals) ←
@@ -448,11 +413,4 @@
           (goals.map λ g => m!"?{g.name}:{indentD $ toMessageData g}").toList
           "\n"
 
-<<<<<<< HEAD
-  tacticsToTacticSeq (ts : Array Syntax.Tactic) :
-      TSyntax ``Lean.Parser.Tactic.tacticSeq :=
-    Unhygienic.run do `(Lean.Parser.Tactic.tacticSeq| $ts:tactic*)
-
-=======
->>>>>>> d68b34fa
 end Aesop