/-
Copyright (c) 2022 Jannis Limperg. All rights reserved.
Released under Apache 2.0 license as described in the file LICENSE.
Authors: Jannis Limperg, Kaiyu Yang
-/

import Aesop.RuleTac.Basic
import Aesop.Script.Step

open Lean Lean.Meta Lean.Elab.Tactic
open Lean.Elab.Tactic (TacticM evalTactic withoutRecover)

namespace Aesop.RuleTac

-- Precondition: `decl` has type `TacticM Unit`.
unsafe def tacticMImpl (decl : Name) : RuleTac :=
  SingleRuleTac.toRuleTac λ input => do
    let tac ← evalConst (TacticM Unit) decl
<<<<<<< HEAD
    let goals ← run input.goal tac |>.run'
    let goals ← goals.mapM (mvarIdToSubgoal (parentMVarId := input.goal) ·)
=======
    let goals ← Elab.Tactic.run input.goal tac |>.run'
    let goals ← goals.mapM (mvarIdToSubgoal (parentMVarId := input.goal) · ∅)
>>>>>>> caa2968c
    return (goals.toArray, none, none)

-- Precondition: `decl` has type `TacticM Unit`.
@[implemented_by tacticMImpl]
opaque tacticM (decl : Name) : RuleTac

-- Precondition: `decl` has type `RuleTac`.
unsafe def ruleTacImpl (decl : Name) : RuleTac := λ input => do
  let tac ← evalConst RuleTac decl
  tac input

-- Precondition: `decl` has type `RuleTac`.
@[implemented_by ruleTacImpl]
opaque ruleTac (decl : Name) : RuleTac

-- Precondition: `decl` has type `SimpleRuleTac`.
unsafe def singleRuleTacImpl (decl : Name) : RuleTac :=
  SingleRuleTac.toRuleTac λ input => do
    let tac ← evalConst SingleRuleTac decl
    tac input

-- Precondition: `decl` has type `SimpleRuleTac`.
@[implemented_by singleRuleTacImpl]
opaque singleRuleTac (decl : Name) : RuleTac

/--
Elaborates and runs the given tactic syntax `stx`. The syntax `stx` must be of
kind `tactic` or `tacticSeq`.
-/
def tacticStx (stx : Syntax) : RuleTac :=
  SingleRuleTac.toRuleTac λ input => do
    let preState ← saveState
    let tac := withoutRecover $ evalTactic stx
    let postGoals := (← Elab.Tactic.run input.goal tac |>.run').toArray
    let postState ← saveState
    let tacticBuilder : Script.TacticBuilder := do
      if stx.isOfKind `tactic then
        return .unstructured ⟨stx⟩
      else if stx.isOfKind ``Parser.Tactic.tacticSeq then
        let stx := ⟨stx⟩
        (.unstructured ·) <$> `(tactic| ($stx:tacticSeq))
      else
        throwError "expected either a single tactic or a sequence of tactics"
    let step := {
      preGoal := input.goal
      tacticBuilders := #[tacticBuilder]
      preState, postState, postGoals
    }
    let postGoals ←
      postGoals.mapM (mvarIdToSubgoal (parentMVarId := input.goal) ·)
    return (postGoals, some #[step], none)

-- Precondition: `decl` has type `TacGen`.
unsafe def tacGenImpl (decl : Name) : RuleTac := λ input => do
  let tacGen ← evalConst TacGen decl
  let initialState ← saveState
  let suggestions ← tacGen input.goal
  let mut apps := Array.mkEmpty suggestions.size
  let mut errors : Array (String × Exception) := Array.mkEmpty suggestions.size
  for (tacticStr, successProbability) in suggestions do
    initialState.restore
    let env ← getEnv
    try
      let some successProbability := Percent.ofFloat successProbability
        | throwError "invalid success probability '{successProbability}', must be between 0 and 1"
      let .ok stx :=
        Parser.runParserCategory env `tactic tacticStr (fileName := "<stdin>")
        | throwError "failed to parse tactic syntax{indentD tacticStr}"
      let postGoals := (← run input.goal (evalTactic stx) |>.run').toArray
      let postState ← saveState
      if let some proof ← getExprMVarAssignment? input.goal then
        if ← hasSorry proof then
          throwError "generated proof contains sorry"
      let step := {
        preState := initialState
        preGoal := input.goal
        tacticBuilders := #[return .unstructured ⟨stx⟩]
        postState, postGoals
      }
      let postGoals ←
        postGoals.mapM (mvarIdToSubgoal (parentMVarId := input.goal) ·)
      apps := apps.push {
        goals := postGoals
        scriptSteps? := some #[step]
        successProbability? := successProbability
        postState
      }
    catch e =>
      errors := errors.push (tacticStr, e)
  if apps.isEmpty then throwError
    "Failed to apply any tactics generated. Errors:{indentD $ MessageData.joinSep (errors.toList.map (λ (tac, e) => m!"{tac}: {e.toMessageData}")) "\n"}"
  return ⟨apps⟩

-- Precondition: `decl` has type `TacGen`.
@[implemented_by tacGenImpl]
opaque tacGen (decl : Name) : RuleTac

end Aesop.RuleTac<|MERGE_RESOLUTION|>--- conflicted
+++ resolved
@@ -16,13 +16,8 @@
 unsafe def tacticMImpl (decl : Name) : RuleTac :=
   SingleRuleTac.toRuleTac λ input => do
     let tac ← evalConst (TacticM Unit) decl
-<<<<<<< HEAD
     let goals ← run input.goal tac |>.run'
     let goals ← goals.mapM (mvarIdToSubgoal (parentMVarId := input.goal) ·)
-=======
-    let goals ← Elab.Tactic.run input.goal tac |>.run'
-    let goals ← goals.mapM (mvarIdToSubgoal (parentMVarId := input.goal) · ∅)
->>>>>>> caa2968c
     return (goals.toArray, none, none)
 
 -- Precondition: `decl` has type `TacticM Unit`.
