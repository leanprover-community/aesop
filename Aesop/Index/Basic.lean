--- conflicted
+++ resolved
@@ -12,13 +12,6 @@
 
 namespace Aesop
 
-<<<<<<< HEAD
-=======
--- This value controls whether we use 'powerful' reductions, e.g. iota, when
--- indexing Aesop rules. See the `DiscrTree` docs for details.
-def discrTreeConfig : ConfigWithKey := { iota := false : Config}.toConfigWithKey
-
->>>>>>> caa2968c
 inductive IndexingMode : Type
   | unindexed
   | target (keys : Array DiscrTree.Key)
